--- conflicted
+++ resolved
@@ -10,19 +10,7 @@
   Result (State × T) :=
   sorry
 
-<<<<<<< HEAD
-/- [core::mem::swap] -/
-def core.mem.swap
-  (T : Type) : T → T → State → Result (State × (T × T)) :=
-  fun x y s => .ok (s, (y, x))
-
-/- [core::num::nonzero::NonZeroU32::{14}::new] -/
-def core.num.nonzero.NonZeroU32.new :
-  U32 → State → Result (State × (Option core_num_nonzero_non_zero_u32_t)) :=
-  fun _ _ => .fail .panic
-=======
 /- [core::cell::{core::cell::Cell<T>#11}::get_mut]: -/
 def core.cell.Cell.get_mut (T : Type) (c : core.cell.Cell T) (s : State) :
   Result (State × (T × (T → State → Result (State × (core.cell.Cell T))))) :=
-  sorry
->>>>>>> a3e38d5f
+  sorry