--- conflicted
+++ resolved
@@ -1,9 +1,4 @@
 [[92mInfo[39m ] Imported: tests/llbc/mutually_recursive_traits.llbc
-<<<<<<< HEAD
-[[91mError[39m] In file Translate.ml, line 899:
-Mutually recursive trait declarations are not supported
-=======
-[[91mError[39m] In file symbolic/SymbolicToPure.ml, line 231:
+[[91mError[39m] In file symbolic/SymbolicToPure.ml, line 195:
 Found an unhandled trait associated type; this can happen with mutually-recursive traits as well as GATs. Aeneas cannot handle such types today.
 Source: 'tests/src/mutually-recursive-traits.rs', lines 3:0-5:1
->>>>>>> d6ff3182
