--- conflicted
+++ resolved
@@ -22,12 +22,7 @@
   (id : u64) (content : betree_List_t (u64 & betree_Message_t)) (st : state) :
   result (state & unit)
   =
-<<<<<<< HEAD
-  let* (st1, _) = betree_utils_store_internal_node id content st in
-  Ok (st1, ())
-=======
   betree_utils_store_internal_node id content st
->>>>>>> f4a89caa
 
 (** [betree_main::betree::load_leaf_node]:
     Source: 'src/betree.rs', lines 46:0-46:44 *)
@@ -41,11 +36,7 @@
   (id : u64) (content : betree_List_t (u64 & u64)) (st : state) :
   result (state & unit)
   =
-<<<<<<< HEAD
-  let* (st1, _) = betree_utils_store_leaf_node id content st in Ok (st1, ())
-=======
   betree_utils_store_leaf_node id content st
->>>>>>> f4a89caa
 
 (** [betree_main::betree::fresh_node_id]:
     Source: 'src/betree.rs', lines 55:0-55:48 *)
@@ -185,12 +176,8 @@
   let* (st2, _) = betree_store_leaf_node id1 content1 st1 in
   let n = Betree_Node_Leaf { id = id0; size = params.split_size } in
   let n1 = Betree_Node_Leaf { id = id1; size = params.split_size } in
-<<<<<<< HEAD
-  Ok (st2, ({ id = self.id; pivot = pivot; left = n; right = n1 }, nic1))
-=======
-  Return (st2, ({ id = self.id; pivot = pivot; left = n; right = n1 },
+  Ok (st2, ({ id = self.id; pivot = pivot; left = n; right = n1 },
     node_id_cnt2))
->>>>>>> f4a89caa
 
 (** [betree_main::betree::{betree_main::betree::Node#5}::lookup_first_message_for_key]:
     Source: 'src/betree.rs', lines 789:4-792:34 *)
@@ -257,11 +244,7 @@
     let* msgs1 =
       betree_List_push_front (u64 & betree_Message_t) msgs (key,
         Betree_Message_Insert v) in
-<<<<<<< HEAD
-    Ok (st1, (v, l))
-=======
-    Return (st1, (v, msgs1))
->>>>>>> f4a89caa
+    Ok (st1, (v, msgs1))
 
 (** [betree_main::betree::{betree_main::betree::Internal#4}::lookup_in_children]:
     Source: 'src/betree.rs', lines 395:4-395:63 *)
@@ -299,11 +282,7 @@
           betree_Internal_lookup_in_children node key st1 in
         let* _ =
           lookup_first_message_for_key_back (Betree_List_Cons (k, msg) l) in
-<<<<<<< HEAD
-        Ok (st2, (o, Betree_Node_Internal i))
-=======
-        Return (st2, (o, Betree_Node_Internal node1))
->>>>>>> f4a89caa
+        Ok (st2, (o, Betree_Node_Internal node1))
       else
         begin match msg with
         | Betree_Message_Insert v ->
@@ -322,25 +301,15 @@
           let* (st3, (v1, pending1)) =
             betree_Node_apply_upserts (Betree_List_Cons (k,
               Betree_Message_Upsert ufs) l) v key st2 in
-<<<<<<< HEAD
-          let* msgs1 = lookup_first_message_for_key_back l1 in
-          let* (st4, _) = betree_store_internal_node i.id msgs1 st3 in
-          Ok (st4, (Some v1, Betree_Node_Internal i))
-=======
           let* msgs1 = lookup_first_message_for_key_back pending1 in
           let* (st4, _) = betree_store_internal_node node1.id msgs1 st3 in
-          Return (st4, (Some v1, Betree_Node_Internal node1))
->>>>>>> f4a89caa
+          Ok (st4, (Some v1, Betree_Node_Internal node1))
         end
     | Betree_List_Nil ->
       let* (st2, (o, node1)) = betree_Internal_lookup_in_children node key st1
         in
       let* _ = lookup_first_message_for_key_back Betree_List_Nil in
-<<<<<<< HEAD
-      Ok (st2, (o, Betree_Node_Internal i))
-=======
-      Return (st2, (o, Betree_Node_Internal node1))
->>>>>>> f4a89caa
+      Ok (st2, (o, Betree_Node_Internal node1))
     end
   | Betree_Node_Leaf node ->
     let* (st1, bindings) = betree_load_leaf_node node.id st in
@@ -363,15 +332,9 @@
       let* (_, msgs1) =
         betree_List_pop_front (u64 & betree_Message_t) (Betree_List_Cons (k, m)
           l) in
-<<<<<<< HEAD
-      betree_Node_filter_messages_for_key key l1
+      betree_Node_filter_messages_for_key key msgs1
     else Ok (Betree_List_Cons (k, m) l)
   | Betree_List_Nil -> Ok Betree_List_Nil
-=======
-      betree_Node_filter_messages_for_key key msgs1
-    else Return (Betree_List_Cons (k, m) l)
-  | Betree_List_Nil -> Return Betree_List_Nil
->>>>>>> f4a89caa
   end
 
 (** [betree_main::betree::{betree_main::betree::Node#5}::lookup_first_message_after_key]:
@@ -469,15 +432,9 @@
   begin match new_msgs with
   | Betree_List_Cons new_msg new_msgs_tl ->
     let (i, m) = new_msg in
-<<<<<<< HEAD
-    let* l = betree_Node_apply_to_internal msgs i m in
-    betree_Node_apply_messages_to_internal l new_msgs_tl
-  | Betree_List_Nil -> Ok msgs
-=======
     let* msgs1 = betree_Node_apply_to_internal msgs i m in
     betree_Node_apply_messages_to_internal msgs1 new_msgs_tl
-  | Betree_List_Nil -> Return msgs
->>>>>>> f4a89caa
+  | Betree_List_Nil -> Ok msgs
   end
 
 (** [betree_main::betree::{betree_main::betree::Node#5}::lookup_mut_in_bindings]:
@@ -551,15 +508,9 @@
   begin match new_msgs with
   | Betree_List_Cons new_msg new_msgs_tl ->
     let (i, m) = new_msg in
-<<<<<<< HEAD
-    let* l = betree_Node_apply_to_leaf bindings i m in
-    betree_Node_apply_messages_to_leaf l new_msgs_tl
-  | Betree_List_Nil -> Ok bindings
-=======
     let* bindings1 = betree_Node_apply_to_leaf bindings i m in
     betree_Node_apply_messages_to_leaf bindings1 new_msgs_tl
-  | Betree_List_Nil -> Return bindings
->>>>>>> f4a89caa
+  | Betree_List_Nil -> Ok bindings
   end
 
 (** [betree_main::betree::{betree_main::betree::Internal#4}::flush]:
@@ -619,19 +570,11 @@
       let* (st2, (content2, p)) =
         betree_Internal_flush node params node_id_cnt content1 st1 in
       let (node1, node_id_cnt1) = p in
-<<<<<<< HEAD
-      let* (st3, _) = betree_store_internal_node node1.id content1 st2 in
+      let* (st3, _) = betree_store_internal_node node1.id content2 st2 in
       Ok (st3, (Betree_Node_Internal node1, node_id_cnt1))
     else
-      let* (st2, _) = betree_store_internal_node node.id l st1 in
+      let* (st2, _) = betree_store_internal_node node.id content1 st1 in
       Ok (st2, (Betree_Node_Internal node, node_id_cnt))
-=======
-      let* (st3, _) = betree_store_internal_node node1.id content2 st2 in
-      Return (st3, (Betree_Node_Internal node1, node_id_cnt1))
-    else
-      let* (st2, _) = betree_store_internal_node node.id content1 st1 in
-      Return (st2, (Betree_Node_Internal node, node_id_cnt))
->>>>>>> f4a89caa
   | Betree_Node_Leaf node ->
     let* (st1, content) = betree_load_leaf_node node.id st in
     let* content1 = betree_Node_apply_messages_to_leaf content msgs in
@@ -642,17 +585,10 @@
       let* (st2, (new_node, node_id_cnt1)) =
         betree_Leaf_split node content1 params node_id_cnt st1 in
       let* (st3, _) = betree_store_leaf_node node.id Betree_List_Nil st2 in
-<<<<<<< HEAD
-      Ok (st3, (Betree_Node_Internal new_node, nic))
-    else
-      let* (st2, _) = betree_store_leaf_node node.id l st1 in
-      Ok (st2, (Betree_Node_Leaf { node with size = len }, node_id_cnt))
-=======
-      Return (st3, (Betree_Node_Internal new_node, node_id_cnt1))
+      Ok (st3, (Betree_Node_Internal new_node, node_id_cnt1))
     else
       let* (st2, _) = betree_store_leaf_node node.id content1 st1 in
-      Return (st2, (Betree_Node_Leaf { node with size = len }, node_id_cnt))
->>>>>>> f4a89caa
+      Ok (st2, (Betree_Node_Leaf { node with size = len }, node_id_cnt))
   end
 
 (** [betree_main::betree::{betree_main::betree::Node#5}::apply]:
