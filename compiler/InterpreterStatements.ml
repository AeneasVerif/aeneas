--- conflicted
+++ resolved
@@ -1346,15 +1346,9 @@
           | Return ->
               (* Pop the stack frame, retrieve the return value, move it to
                * its destination and continue *)
-<<<<<<< HEAD
-              pop_frame_assign config dest (cf Unit)
-          | Break _ | Continue _ | Unit -> raise (Failure "Unreachable")
-=======
               pop_frame_assign config meta dest (cf Unit)
-          | Break _ | Continue _ | Unit | LoopReturn _ | EndEnterLoop _
-          | EndContinue _ ->
+          | Break _ | Continue _ | Unit ->
               craise __FILE__ __LINE__ meta "Unreachable"
->>>>>>> f4a89caa
         in
         let cc = comp cc cf_finish in
 
