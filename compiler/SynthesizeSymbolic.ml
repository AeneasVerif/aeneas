open Types
open TypesUtils
open Expressions
open Values
open LlbcAst
open SymbolicAst
open Errors

let mk_mplace (meta : Meta.meta) (p : place) (ctx : Contexts.eval_ctx) : mplace
    =
  let bv = Contexts.ctx_lookup_var_binder meta ctx p.var_id in
  { bv; projection = p.projection }

let mk_opt_mplace (meta : Meta.meta) (p : place option)
    (ctx : Contexts.eval_ctx) : mplace option =
  Option.map (fun p -> mk_mplace meta p ctx) p

let mk_opt_place_from_op (meta : Meta.meta) (op : operand)
    (ctx : Contexts.eval_ctx) : mplace option =
  match op with
  | Copy p | Move p -> Some (mk_mplace meta p ctx)
  | Constant _ -> None

let mk_emeta (m : emeta) (e : expression) : expression = Meta (m, e)

let synthesize_symbolic_expansion (meta : Meta.meta) (sv : symbolic_value)
    (place : mplace option) (seel : symbolic_expansion option list)
    (el : expression list option) : expression option =
  match el with
  | None -> None
  | Some el ->
      let ls = List.combine seel el in
      (* Match on the symbolic value type to know which can of expansion happened *)
      let expansion =
        match sv.sv_ty with
        | TLiteral TBool -> (
            (* Boolean expansion: there should be two branches *)
            match ls with
            | [
             (Some (SeLiteral (VBool true)), true_exp);
             (Some (SeLiteral (VBool false)), false_exp);
            ] ->
                ExpandBool (true_exp, false_exp)
            | _ -> craise __FILE__ __LINE__ meta "Ill-formed boolean expansion")
        | TLiteral (TInteger int_ty) ->
            (* Switch over an integer: split between the "regular" branches
               and the "otherwise" branch (which should be the last branch) *)
            let branches, otherwise = Collections.List.pop_last ls in
            (* For all the regular branches, the symbolic value should have
             * been expanded to a constant *)
            let get_scalar (see : symbolic_expansion option) : scalar_value =
              match see with
              | Some (SeLiteral (VScalar cv)) ->
                  sanity_check __FILE__ __LINE__ (cv.int_ty = int_ty) meta;
                  cv
              | _ -> craise __FILE__ __LINE__ meta "Unreachable"
            in
            let branches =
              List.map (fun (see, exp) -> (get_scalar see, exp)) branches
            in
            (* For the otherwise branch, the symbolic value should have been left
             * unchanged *)
            let otherwise_see, otherwise = otherwise in
            sanity_check __FILE__ __LINE__ (otherwise_see = None) meta;
            (* Return *)
            ExpandInt (int_ty, branches, otherwise)
        | TAdt (_, _) ->
            (* Branching: it is necessarily an enumeration expansion *)
            let get_variant (see : symbolic_expansion option) :
                VariantId.id option * symbolic_value list =
              match see with
              | Some (SeAdt (vid, fields)) -> (vid, fields)
              | _ ->
                  craise __FILE__ __LINE__ meta
                    "Ill-formed branching ADT expansion"
            in
            let exp =
              List.map
                (fun (see, exp) ->
                  let vid, fields = get_variant see in
                  (vid, fields, exp))
                ls
            in
            ExpandAdt exp
        | TRef (_, _, _) -> (
            (* Reference expansion: there should be one branch *)
            match ls with
            | [ (Some see, exp) ] -> ExpandNoBranch (see, exp)
            | _ -> craise __FILE__ __LINE__ meta "Ill-formed borrow expansion")
        | TVar _ | TLiteral TChar | TNever | TTraitType _ | TArrow _ | TRawPtr _
          ->
            craise __FILE__ __LINE__ meta "Ill-formed symbolic expansion"
      in
      Some (Expansion (place, sv, expansion))

let synthesize_symbolic_expansion_no_branching (meta : Meta.meta)
    (sv : symbolic_value) (place : mplace option) (see : symbolic_expansion)
    (e : expression option) : expression option =
  let el = Option.map (fun e -> [ e ]) e in
  synthesize_symbolic_expansion meta sv place [ Some see ] el

let synthesize_function_call (call_id : call_id) (ctx : Contexts.eval_ctx)
    (sg : fun_sig option) (regions_hierarchy : region_var_groups)
    (abstractions : AbstractionId.id list) (generics : generic_args)
    (trait_method_generics : (generic_args * trait_instance_id) option)
    (args : typed_value list) (args_places : mplace option list)
    (dest : symbolic_value) (dest_place : mplace option) (e : expression option)
    : expression option =
  Option.map
    (fun e ->
      let call =
        {
          call_id;
          ctx;
          sg;
          regions_hierarchy;
          abstractions;
          generics;
          trait_method_generics;
          args;
          dest;
          args_places;
          dest_place;
        }
      in
      FunCall (call, e))
    e

let synthesize_global_eval (gid : GlobalDeclId.id) (generics : generic_args)
    (dest : symbolic_value) (e : expression option) : expression option =
  Option.map (fun e -> EvalGlobal (gid, generics, dest, e)) e

let synthesize_regular_function_call (fun_id : fun_id_or_trait_method_ref)
    (call_id : FunCallId.id) (ctx : Contexts.eval_ctx) (sg : fun_sig)
    (regions_hierarchy : region_var_groups)
    (abstractions : AbstractionId.id list) (generics : generic_args)
    (trait_method_generics : (generic_args * trait_instance_id) option)
    (args : typed_value list) (args_places : mplace option list)
    (dest : symbolic_value) (dest_place : mplace option) (e : expression option)
    : expression option =
  synthesize_function_call
    (Fun (fun_id, call_id))
    ctx (Some sg) regions_hierarchy abstractions generics trait_method_generics
    args args_places dest dest_place e

let synthesize_unary_op (ctx : Contexts.eval_ctx) (unop : unop)
    (arg : typed_value) (arg_place : mplace option) (dest : symbolic_value)
    (dest_place : mplace option) (e : expression option) : expression option =
  let generics = empty_generic_args in
  synthesize_function_call (Unop unop) ctx None [] [] generics None [ arg ]
    [ arg_place ] dest dest_place e

let synthesize_binary_op (ctx : Contexts.eval_ctx) (binop : binop)
    (arg0 : typed_value) (arg0_place : mplace option) (arg1 : typed_value)
    (arg1_place : mplace option) (dest : symbolic_value)
    (dest_place : mplace option) (e : expression option) : expression option =
  let generics = empty_generic_args in
  synthesize_function_call (Binop binop) ctx None [] [] generics None
    [ arg0; arg1 ] [ arg0_place; arg1_place ] dest dest_place e

let synthesize_end_abstraction (ctx : Contexts.eval_ctx) (abs : abs)
    (e : expression option) : expression option =
  Option.map (fun e -> EndAbstraction (ctx, abs, e)) e

let synthesize_assignment (ctx : Contexts.eval_ctx) (lplace : mplace)
    (rvalue : typed_value) (rplace : mplace option) (e : expression option) :
    expression option =
  Option.map (fun e -> Meta (Assignment (ctx, lplace, rvalue, rplace), e)) e

let synthesize_assertion (ctx : Contexts.eval_ctx) (v : typed_value)
    (e : expression option) =
  Option.map (fun e -> Assertion (ctx, v, e)) e

let synthesize_forward_end (ctx : Contexts.eval_ctx)
    (loop_input_values : typed_value SymbolicValueId.Map.t option)
    (e : expression) (el : expression RegionGroupId.Map.t) =
  Some (ForwardEnd (ctx, loop_input_values, e, el))

(*let synthesize_loop (loop_id : LoopId.id) (input_svalues : symbolic_value list)
    (fresh_svalues : SymbolicValueId.Set.t)
    (rg_to_given_back_tys : ty list RegionGroupId.Map.t)
    (end_expr : expression option) (loop_expr : expression option)
    (meta : Meta.meta) : expression option =
  match (end_expr, loop_expr) with
  | None, None -> None
  | Some end_expr, Some loop_expr ->
      Some
        (Loop
           {
             loop_id;
             input_svalues;
             fresh_svalues;
             rg_to_given_back_tys;
             end_expr;
             loop_expr;
             meta;
           })
<<<<<<< HEAD
  | _ -> raise (Failure "Unreachable")
*)
=======
  | _ -> craise __FILE__ __LINE__ meta "Unreachable"

let save_snapshot (ctx : Contexts.eval_ctx) (e : expression option) :
    expression option =
  match e with None -> None | Some e -> Some (Meta (Snapshot ctx, e))

let cf_save_snapshot : Cps.cm_fun = fun cf ctx -> save_snapshot ctx (cf ctx)
>>>>>>> f4a89caa
<|MERGE_RESOLUTION|>--- conflicted
+++ resolved
@@ -195,15 +195,11 @@
              loop_expr;
              meta;
            })
-<<<<<<< HEAD
-  | _ -> raise (Failure "Unreachable")
+  | _ -> craise __FILE__ __LINE__ meta "Unreachable"
 *)
-=======
-  | _ -> craise __FILE__ __LINE__ meta "Unreachable"
 
 let save_snapshot (ctx : Contexts.eval_ctx) (e : expression option) :
     expression option =
   match e with None -> None | Some e -> Some (Meta (Snapshot ctx, e))
 
-let cf_save_snapshot : Cps.cm_fun = fun cf ctx -> save_snapshot ctx (cf ctx)
->>>>>>> f4a89caa
+let cf_save_snapshot : Cps.cm_fun = fun cf ctx -> save_snapshot ctx (cf ctx)