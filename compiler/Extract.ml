--- conflicted
+++ resolved
@@ -2852,13 +2852,9 @@
         F.pp_print_space fmt ();
         F.pp_print_string fmt "=";
         F.pp_print_space fmt ();
-<<<<<<< HEAD
-        let success = ctx_get_variant (TAssumed TResult) result_ok_id ctx in
-=======
         let success =
-          ctx_get_variant def.meta (TAssumed TResult) result_return_id ctx
-        in
->>>>>>> f4a89caa
+          ctx_get_variant def.meta (TAssumed TResult) result_ok_id ctx
+        in
         F.pp_print_string fmt (success ^ " ())")
     | Coq ->
         F.pp_print_string fmt "Check";
@@ -2887,13 +2883,9 @@
         F.pp_print_space fmt ();
         F.pp_print_string fmt "==";
         F.pp_print_space fmt ();
-<<<<<<< HEAD
-        let success = ctx_get_variant (TAssumed TResult) result_ok_id ctx in
-=======
         let success =
-          ctx_get_variant def.meta (TAssumed TResult) result_return_id ctx
-        in
->>>>>>> f4a89caa
+          ctx_get_variant def.meta (TAssumed TResult) result_ok_id ctx
+        in
         F.pp_print_string fmt (success ^ " ())")
     | HOL4 ->
         F.pp_print_string fmt "val _ = assert_ok (";
