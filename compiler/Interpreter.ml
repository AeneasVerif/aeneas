--- conflicted
+++ resolved
@@ -369,26 +369,6 @@
 
           method! visit_abs _ abs =
             match abs.kind with
-<<<<<<< HEAD
-=======
-            | Loop (loop_id', rg_id', LoopSynthInput) ->
-                (* We only allow to end the loop synth input abs for the region
-                   group [rg_id] *)
-                sanity_check __FILE__ __LINE__
-                  (if Option.is_some loop_id then loop_id = Some loop_id'
-                   else true)
-                  fdef.meta;
-                (* Loop abstractions *)
-                let rg_id' = Option.get rg_id' in
-                if rg_id' = back_id && inside_loop then
-                  { abs with can_end = true }
-                else abs
-            | Loop (loop_id', _, LoopCall) ->
-                (* We can end all the loop call abstractions *)
-                sanity_check __FILE__ __LINE__ (loop_id = Some loop_id')
-                  fdef.meta;
-                { abs with can_end = true }
->>>>>>> f4a89caa
             | SynthInput rg_id' ->
                 if rg_id' = back_id then { abs with can_end = true } else abs
             | _ ->
@@ -479,15 +459,6 @@
              abstractions to consume the return value, then end all the
              abstractions up to the one in which we are interested.
           *)
-<<<<<<< HEAD
-=======
-          let loop_id =
-            match res with
-            | Return -> None
-            | LoopReturn loop_id -> Some loop_id
-            | _ -> craise __FILE__ __LINE__ fdef.meta "Unreachable"
-          in
->>>>>>> f4a89caa
           let is_regular_return = true in
           let finish_back_eval back_id =
             Option.get
@@ -503,53 +474,6 @@
           (* Put everything together *)
           synthesize_forward_end ctx0 None fwd_e back_el
         else None
-<<<<<<< HEAD
-=======
-    | EndEnterLoop (loop_id, loop_input_values)
-    | EndContinue (loop_id, loop_input_values) ->
-        (* Similar to [Return]: we have to play different endings *)
-        if synthesize then
-          let inside_loop =
-            match res with
-            | EndEnterLoop _ -> false
-            | EndContinue _ -> true
-            | _ -> craise __FILE__ __LINE__ fdef.meta "Unreachable"
-          in
-          (* Forward translation *)
-          let fwd_e =
-            (* Pop the frame - there is no returned value to pop: in the
-               translation we will simply call the loop function *)
-            let pop_return_value = false in
-            let cf_pop = pop_frame config fdef.meta pop_return_value in
-            (* Generate the Return node *)
-            let cf_return _ret_value : m_fun =
-             fun _ctx -> Some (SA.ReturnWithLoop (loop_id, inside_loop))
-            in
-            (* Apply *)
-            cf_pop cf_return ctx
-          in
-          let fwd_e = Option.get fwd_e in
-          (* Backward translation: introduce "return"
-             abstractions to consume the return value, then end all the
-             abstractions up to the one in which we are interested.
-          *)
-          let is_regular_return = false in
-          let finish_back_eval back_id =
-            Option.get
-              (evaluate_function_symbolic_synthesize_backward_from_return config
-                 fdef inst_sg back_id (Some loop_id) is_regular_return
-                 inside_loop ctx)
-          in
-          let back_el =
-            RegionGroupId.mapi
-              (fun gid _ -> (gid, finish_back_eval gid))
-              regions_hierarchy
-          in
-          let back_el = RegionGroupId.Map.of_list back_el in
-          (* Put everything together *)
-          synthesize_forward_end ctx0 (Some loop_input_values) fwd_e back_el
-        else None
->>>>>>> f4a89caa
     | Panic ->
         (* Note that as we explore all the execution branches, one of
          * the executions can lead to a panic *)
