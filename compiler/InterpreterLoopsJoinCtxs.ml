--- conflicted
+++ resolved
@@ -664,9 +664,8 @@
   in
   { ctx with env }
 
-<<<<<<< HEAD
-let prepare_loop_join_with_ctxs (loop_id : LoopId.id) (fixed_ids : ids_sets)
-    (ctxl : eval_ctx list) : eval_ctx list =
+let prepare_loop_join_with_ctxs (meta : Meta.meta) (loop_id : LoopId.id)
+    (fixed_ids : ids_sets) (ctxl : eval_ctx list) : eval_ctx list =
   let prepare_one (ctx : eval_ctx) : eval_ctx =
     log#ldebug
       (lazy
@@ -674,14 +673,14 @@
        ^ eval_ctx_to_string ctx));
 
     (* Destructure the abstractions introduced in the new context *)
-    let ctx = destructure_new_abs loop_id fixed_ids.aids ctx in
+    let ctx = destructure_new_abs meta loop_id fixed_ids.aids ctx in
     log#ldebug
       (lazy
         ("prepare_loop_join_with_ctxs:join_one: after destructure:\n"
        ^ eval_ctx_to_string ctx));
 
     (* Collapse the context we want to add to the join *)
-    let ctx = collapse_ctx loop_id None fixed_ids ctx in
+    let ctx = collapse_ctx meta loop_id None fixed_ids ctx in
     log#ldebug
       (lazy
         ("prepare_loop_join_with_ctxs:join_one: after collapse:\n"
@@ -694,14 +693,9 @@
   in
   List.map prepare_one ctxl
 
-let loop_join_with_ctxs (config : config) (loop_id : LoopId.id)
-    (fixed_ids : ids_sets) (old_ctx : eval_ctx) (ctxl : eval_ctx list) :
-    (eval_ctx * eval_ctx list) * eval_ctx =
-=======
-let loop_join_origin_with_continue_ctxs (config : config) (meta : Meta.meta)
+let loop_join_with_ctxs (config : config) (meta : Meta.meta)
     (loop_id : LoopId.id) (fixed_ids : ids_sets) (old_ctx : eval_ctx)
     (ctxl : eval_ctx list) : (eval_ctx * eval_ctx list) * eval_ctx =
->>>>>>> f4a89caa
   (* # Join with the new contexts, one by one
 
      For every context, we repeteadly attempt to join it with the current
@@ -728,49 +722,21 @@
         in
         join_one_aux ctx
   in
-<<<<<<< HEAD
   (* Prepare *)
-  let ctxl = prepare_loop_join_with_ctxs loop_id fixed_ids ctxl in
+  let ctxl = prepare_loop_join_with_ctxs meta loop_id fixed_ids ctxl in
 
   let join_one (ctx : eval_ctx) : eval_ctx =
     log#ldebug
       (lazy
-        ("loop_join_with_ctxs:join_one: initial ctx:\n" ^ eval_ctx_to_string ctx));
-=======
-  let join_one (ctx : eval_ctx) : eval_ctx =
-    log#ldebug
-      (lazy
-        ("loop_join_origin_with_continue_ctxs:join_one: initial ctx:\n"
+        ("loop_join_with_ctxs:join_one: initial ctx:\n"
         ^ eval_ctx_to_string ~meta:(Some meta) ctx));
-
-    (* Destructure the abstractions introduced in the new context *)
-    let ctx = destructure_new_abs meta loop_id fixed_ids.aids ctx in
-    log#ldebug
-      (lazy
-        ("loop_join_origin_with_continue_ctxs:join_one: after destructure:\n"
-        ^ eval_ctx_to_string ~meta:(Some meta) ctx));
-
-    (* Collapse the context we want to add to the join *)
-    let ctx = collapse_ctx meta loop_id None fixed_ids ctx in
-    log#ldebug
-      (lazy
-        ("loop_join_origin_with_continue_ctxs:join_one: after collapse:\n"
-        ^ eval_ctx_to_string ~meta:(Some meta) ctx));
-
-    (* Refresh the fresh abstractions *)
-    let ctx = refresh_abs fixed_ids.aids ctx in
->>>>>>> f4a89caa
 
     (* Join the two contexts  *)
     let ctx1 = join_one_aux ctx in
     log#ldebug
       (lazy
-<<<<<<< HEAD
-        ("loop_join_with_ctxs:join_one: after join:\n" ^ eval_ctx_to_string ctx1));
-=======
-        ("loop_join_origin_with_continue_ctxs:join_one: after join:\n"
+        ("loop_join_with_ctxs:join_one: after join:\n"
         ^ eval_ctx_to_string ~meta:(Some meta) ctx1));
->>>>>>> f4a89caa
 
     (* Collapse again - the join might have introduce abstractions we want
        to merge with the others (note that those abstractions may actually
@@ -778,13 +744,8 @@
     joined_ctx := collapse_ctx_with_merge meta loop_id fixed_ids !joined_ctx;
     log#ldebug
       (lazy
-<<<<<<< HEAD
         ("loop_join_with_ctxs:join_one: after join-collapse:\n"
-        ^ eval_ctx_to_string !joined_ctx));
-=======
-        ("loop_join_origin_with_continue_ctxs:join_one: after join-collapse:\n"
         ^ eval_ctx_to_string ~meta:(Some meta) !joined_ctx));
->>>>>>> f4a89caa
 
     (* Sanity check *)
     if !Config.sanity_checks then Invariants.check_invariants meta !joined_ctx;
