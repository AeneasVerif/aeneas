(** This module defines printing functions for the types defined in Pure.ml *)

open Pure
open PureUtils
open Errors

(** The formatting context for pure definitions uses non-pure definitions
    to lookup names. The main reason is that when building the pure definitions
    like in [SymbolicToPure] we don't have a pure context available, while
    at every stage we have the original LLBC definitions at hand.
 *)
type fmt_env = {
  type_decls : Types.type_decl TypeDeclId.Map.t;
  fun_decls : LlbcAst.fun_decl FunDeclId.Map.t;
  global_decls : LlbcAst.global_decl GlobalDeclId.Map.t;
  trait_decls : LlbcAst.trait_decl TraitDeclId.Map.t;
  trait_impls : LlbcAst.trait_impl TraitImplId.Map.t;
  generics : generic_params;
  locals : (VarId.id * string option) list;
}

let var_id_to_pretty_string (id : var_id) : string = "v@" ^ VarId.to_string id

let type_var_id_to_string (env : fmt_env) (id : type_var_id) : string =
  (* Note that the types are not necessarily ordered following their indices *)
  match
    List.find_opt (fun (x : type_var) -> x.index = id) env.generics.types
  with
  | None -> Print.Types.type_var_id_to_pretty_string id
  | Some x -> Print.Types.type_var_to_string x

let const_generic_var_id_to_string (env : fmt_env) (id : const_generic_var_id) :
    string =
  (* Note that the regions are not necessarily ordered following their indices *)
  match
    List.find_opt
      (fun (x : const_generic_var) -> x.index = id)
      env.generics.const_generics
  with
  | None -> Print.Types.const_generic_var_id_to_pretty_string id
  | Some x -> Print.Types.const_generic_var_to_string x

let var_id_to_string (env : fmt_env) (id : VarId.id) : string =
  match List.find_opt (fun (i, _) -> i = id) env.locals with
  | None -> var_id_to_pretty_string id
  | Some (_, name) -> (
      match name with
      | None -> var_id_to_pretty_string id
      | Some name -> name ^ "^" ^ VarId.to_string id)

let trait_clause_id_to_string = Print.Types.trait_clause_id_to_string

let fmt_env_to_llbc_fmt_env (env : fmt_env) : Print.fmt_env =
  {
    type_decls = env.type_decls;
    fun_decls = env.fun_decls;
    global_decls = env.global_decls;
    trait_decls = env.trait_decls;
    trait_impls = env.trait_impls;
    regions = [];
    types = [];
    const_generics = [];
    trait_clauses = [];
    preds = TypesUtils.empty_predicates;
    locals = [];
  }

let decls_ctx_to_fmt_env (ctx : Contexts.decls_ctx) : fmt_env =
  {
    type_decls = ctx.type_ctx.type_decls;
    fun_decls = ctx.fun_ctx.fun_decls;
    global_decls = ctx.global_ctx.global_decls;
    trait_decls = ctx.trait_decls_ctx.trait_decls;
    trait_impls = ctx.trait_impls_ctx.trait_impls;
    generics = empty_generic_params;
    locals = [];
  }

let name_to_string (env : fmt_env) =
  Print.Types.name_to_string (fmt_env_to_llbc_fmt_env env)

let type_decl_id_to_string (env : fmt_env) =
  Print.Types.type_decl_id_to_string (fmt_env_to_llbc_fmt_env env)

let global_decl_id_to_string (env : fmt_env) =
  Print.Types.global_decl_id_to_string (fmt_env_to_llbc_fmt_env env)

let fun_decl_id_to_string (env : fmt_env) =
  Print.Expressions.fun_decl_id_to_string (fmt_env_to_llbc_fmt_env env)

let trait_decl_id_to_string (env : fmt_env) =
  Print.Types.trait_decl_id_to_string (fmt_env_to_llbc_fmt_env env)

let trait_impl_id_to_string (env : fmt_env) =
  Print.Types.trait_impl_id_to_string (fmt_env_to_llbc_fmt_env env)

let adt_field_to_string (env : fmt_env) =
  Print.Types.adt_field_to_string (fmt_env_to_llbc_fmt_env env)

let adt_variant_from_type_decl_id_to_string (env : fmt_env) =
  Print.Types.adt_variant_to_string (fmt_env_to_llbc_fmt_env env)

let adt_field_names (env : fmt_env) =
  Print.Types.adt_field_names (fmt_env_to_llbc_fmt_env env)

let option_to_string = Print.option_to_string
let literal_type_to_string = Print.Values.literal_type_to_string
let type_var_to_string (v : type_var) = "(" ^ v.name ^ ": Type)"

let const_generic_var_to_string (v : const_generic_var) =
  "(" ^ v.name ^ " : " ^ literal_type_to_string v.ty ^ ")"

let integer_type_to_string = Print.Values.integer_type_to_string
let scalar_value_to_string = Print.Values.scalar_value_to_string
let literal_to_string = Print.Values.literal_to_string

let assumed_ty_to_string (aty : assumed_ty) : string =
  match aty with
  | TState -> "State"
  | TResult -> "Result"
  | TExprResult kind ->
      "ExprResult { "
      ^ Print.bool_to_string kind.ok
      ^ ", "
      ^ Print.bool_to_string kind.return
      ^ " }"
  | TError -> "Error"
  | TFuel -> "Fuel"
  | TArray -> "Array"
  | TSlice -> "Slice"
  | TStr -> "Str"
  | TRawPtr Mut -> "MutRawPtr"
  | TRawPtr Const -> "ConstRawPtr"

let type_id_to_string (env : fmt_env) (id : type_id) : string =
  match id with
  | TAdtId id -> type_decl_id_to_string env id
  | TTuple -> ""
  | TAssumed aty -> assumed_ty_to_string aty

(* TODO: duplicates  Charon.PrintTypes.const_generic_to_string *)
let const_generic_to_string (env : fmt_env) (cg : const_generic) : string =
  match cg with
  | CgGlobal id -> global_decl_id_to_string env id
  | CgVar id -> const_generic_var_id_to_string env id
  | CgValue lit -> literal_to_string lit

let rec ty_to_string (env : fmt_env) (inside : bool) (ty : ty) : string =
  match ty with
  | TAdt (id, generics) -> (
      match id with
      | TTuple ->
          let generics = generic_args_to_strings env false generics in
          "(" ^ String.concat " * " generics ^ ")"
      | TAdtId _ | TAssumed _ ->
          let generics = generic_args_to_strings env true generics in
          let generics_s =
            if generics = [] then "" else " " ^ String.concat " " generics
          in
          let ty_s = type_id_to_string env id ^ generics_s in
          if generics <> [] && inside then "(" ^ ty_s ^ ")" else ty_s)
  | TVar tv -> type_var_id_to_string env tv
  | TLiteral lty -> literal_type_to_string lty
  | TArrow (arg_ty, ret_ty) ->
      let ty =
        ty_to_string env true arg_ty ^ " -> " ^ ty_to_string env false ret_ty
      in
      if inside then "(" ^ ty ^ ")" else ty
  | TTraitType (trait_ref, type_name) ->
      let trait_ref = trait_ref_to_string env false trait_ref in
      let s = trait_ref ^ "::" ^ type_name in
      if inside then "(" ^ s ^ ")" else s

and generic_args_to_strings (env : fmt_env) (inside : bool)
    (generics : generic_args) : string list =
  let tys = List.map (ty_to_string env inside) generics.types in
  let cgs = List.map (const_generic_to_string env) generics.const_generics in
  let trait_refs =
    List.map (trait_ref_to_string env inside) generics.trait_refs
  in
  List.concat [ tys; cgs; trait_refs ]

and generic_args_to_string (env : fmt_env) (generics : generic_args) : string =
  String.concat " " (generic_args_to_strings env true generics)

and trait_ref_to_string (env : fmt_env) (inside : bool) (tr : trait_ref) :
    string =
  let trait_id = trait_instance_id_to_string env false tr.trait_id in
  let generics = generic_args_to_string env tr.generics in
  let s = trait_id ^ generics in
  if tr.generics = empty_generic_args || not inside then s else "(" ^ s ^ ")"

and trait_instance_id_to_string (env : fmt_env) (inside : bool)
    (id : trait_instance_id) : string =
  match id with
  | Self -> "Self"
  | TraitImpl id -> trait_impl_id_to_string env id
  | Clause id -> trait_clause_id_to_string env id
  | ParentClause (inst_id, _decl_id, clause_id) ->
      let inst_id = trait_instance_id_to_string env false inst_id in
      let clause_id = trait_clause_id_to_string env clause_id in
      "parent(" ^ inst_id ^ ")::" ^ clause_id
  | ItemClause (inst_id, _decl_id, item_name, clause_id) ->
      let inst_id = trait_instance_id_to_string env false inst_id in
      let clause_id = trait_clause_id_to_string env clause_id in
      "(" ^ inst_id ^ ")::" ^ item_name ^ "::[" ^ clause_id ^ "]"
  | TraitRef tr -> trait_ref_to_string env inside tr
  | UnknownTrait msg -> "UNKNOWN(" ^ msg ^ ")"

let trait_clause_to_string (env : fmt_env) (clause : trait_clause) : string =
  let trait_id = trait_decl_id_to_string env clause.trait_id in
  let generics = generic_args_to_strings env true clause.generics in
  let generics =
    if generics = [] then "" else " " ^ String.concat " " generics
  in
  trait_id ^ generics

let generic_params_to_strings (env : fmt_env) (generics : generic_params) :
    string list =
  let tys = List.map type_var_to_string generics.types in
  let cgs = List.map const_generic_var_to_string generics.const_generics in
  let trait_clauses =
    List.map (trait_clause_to_string env) generics.trait_clauses
  in
  List.concat [ tys; cgs; trait_clauses ]

let field_to_string env inside (f : field) : string =
  match f.field_name with
  | None -> ty_to_string env inside f.field_ty
  | Some field_name ->
      let s = field_name ^ " : " ^ ty_to_string env false f.field_ty in
      if inside then "(" ^ s ^ ")" else s

let variant_to_string env (v : variant) : string =
  v.variant_name ^ "("
  ^ String.concat ", " (List.map (field_to_string env false) v.fields)
  ^ ")"

let type_decl_to_string (env : fmt_env) (def : type_decl) : string =
  let env = { env with generics = def.generics } in
  let name = def.name in
  let params =
    if def.generics = empty_generic_params then ""
    else " " ^ String.concat " " (generic_params_to_strings env def.generics)
  in
  match def.kind with
  | Struct fields ->
      if List.length fields > 0 then
        let fields =
          String.concat ","
            (List.map (fun f -> "\n  " ^ field_to_string env false f) fields)
        in
        "struct " ^ name ^ params ^ "{" ^ fields ^ "}"
      else "struct " ^ name ^ params ^ "{}"
  | Enum variants ->
      let variants =
        List.map (fun v -> "|  " ^ variant_to_string env v) variants
      in
      let variants = String.concat "\n" variants in
      "enum " ^ name ^ params ^ " =\n" ^ variants
  | Opaque -> "opaque type " ^ name ^ params

let var_to_varname (v : var) : string =
  match v.basename with
  | Some name -> name ^ "^" ^ VarId.to_string v.id
  | None -> "^" ^ VarId.to_string v.id

let var_to_string (env : fmt_env) (v : var) : string =
  let varname = var_to_varname v in
  "(" ^ varname ^ " : " ^ ty_to_string env false v.ty ^ ")"

let rec mprojection_to_string (env : fmt_env) (inside : string)
    (p : mprojection) : string =
  match p with
  | [] -> inside
  | pe :: p' -> (
      let s = mprojection_to_string env inside p' in
      match pe.pkind with
      | E.ProjTuple _ -> "(" ^ s ^ ")." ^ T.FieldId.to_string pe.field_id
      | E.ProjAdt (adt_id, opt_variant_id) -> (
          let field_name =
            match adt_field_to_string env adt_id opt_variant_id pe.field_id with
            | Some field_name -> field_name
            | None -> T.FieldId.to_string pe.field_id
          in
          match opt_variant_id with
          | None -> "(" ^ s ^ ")." ^ field_name
          | Some variant_id ->
              let variant_name =
                adt_variant_from_type_decl_id_to_string env adt_id variant_id
              in
              "(" ^ s ^ " as " ^ variant_name ^ ")." ^ field_name))

let mplace_to_string (env : fmt_env) (p : mplace) : string =
  let name = match p.name with None -> "" | Some name -> name in
  (* We add the "llbc" suffix to the variable index, because meta-places
   * use indices of the variables in the original LLBC program, while
   * regular places use indices for the pure variables: we want to make
   * this explicit, otherwise it is confusing. *)
  let name = name ^ "^" ^ E.VarId.to_string p.var_id ^ "llbc" in
  mprojection_to_string env name p.projection

let adt_variant_to_string ?(meta = None) (env : fmt_env) (adt_id : type_id)
    (variant_id : VariantId.id option) : string =
  match adt_id with
  | TTuple -> "Tuple"
  | TAdtId def_id -> (
      (* "Regular" ADT *)
      match variant_id with
      | Some vid -> adt_variant_from_type_decl_id_to_string env def_id vid
      | None -> type_decl_id_to_string env def_id)
  | TAssumed aty -> (
      (* Assumed type *)
      match aty with
      | TState | TArray | TSlice | TStr | TRawPtr _ ->
          (* Those types are opaque: we can't get there *)
          craise_opt_meta __FILE__ __LINE__ meta "Unreachable"
      | TResult ->
          let variant_id = Option.get variant_id in
          if variant_id = result_ok_id then "@Result::Ok"
          else if variant_id = result_fail_id then "@Result::Fail"
          else
<<<<<<< HEAD
            raise (Failure "Unreachable: improper variant id for result type")
      | TExprResult _ ->
          let variant_id = Option.get variant_id in
          if variant_id = result_ok_id then "@ExprResult::Ok"
          else if variant_id = result_fail_id then "@ExprResult::Fail"
          else
            raise (Failure "Unreachable: improper variant id for result type")
=======
            craise_opt_meta __FILE__ __LINE__ meta
              "Unreachable: improper variant id for result type"
>>>>>>> f4a89caa
      | TError ->
          let variant_id = Option.get variant_id in
          if variant_id = error_failure_id then "@Error::Failure"
          else if variant_id = error_out_of_fuel_id then "@Error::OutOfFuel"
          else
            craise_opt_meta __FILE__ __LINE__ meta
              "Unreachable: improper variant id for error type"
      | TFuel ->
          let variant_id = Option.get variant_id in
          if variant_id = fuel_zero_id then "@Fuel::Zero"
          else if variant_id = fuel_succ_id then "@Fuel::Succ"
          else
            craise_opt_meta __FILE__ __LINE__ meta
              "Unreachable: improper variant id for fuel type")

let adt_field_to_string ?(meta = None) (env : fmt_env) (adt_id : type_id)
    (field_id : FieldId.id) : string =
  match adt_id with
  | TTuple ->
      craise_opt_meta __FILE__ __LINE__ meta "Unreachable"
      (* Tuples don't use the opaque field id for the field indices, but [int] *)
  | TAdtId def_id -> (
      (* "Regular" ADT *)
      let fields = adt_field_names env def_id None in
      match fields with
      | None -> FieldId.to_string field_id
      | Some fields -> FieldId.nth fields field_id)
  | TAssumed aty -> (
      (* Assumed type *)
      match aty with
      | TState | TFuel | TArray | TSlice | TStr ->
          (* Opaque types: we can't get there *)
<<<<<<< HEAD
          raise (Failure "Unreachable")
      | TResult | TExprResult _ | TError | TRawPtr _ ->
=======
          craise_opt_meta __FILE__ __LINE__ meta "Unreachable"
      | TResult | TError | TRawPtr _ ->
>>>>>>> f4a89caa
          (* Enumerations: we can't get there *)
          craise_opt_meta __FILE__ __LINE__ meta "Unreachable")

(** TODO: we don't need a general function anymore (it is now only used for
    patterns)
 *)
let adt_g_value_to_string ?(meta : Meta.meta option = None) (env : fmt_env)
    (value_to_string : 'v -> string) (variant_id : VariantId.id option)
    (field_values : 'v list) (ty : ty) : string =
  let field_values = List.map value_to_string field_values in
  match ty with
  | TAdt (TTuple, _) ->
      (* Tuple *)
      "(" ^ String.concat ", " field_values ^ ")"
  | TAdt (TAdtId def_id, _) ->
      (* "Regular" ADT *)
      let adt_ident =
        match variant_id with
        | Some vid -> adt_variant_from_type_decl_id_to_string env def_id vid
        | None -> type_decl_id_to_string env def_id
      in
      if field_values <> [] then
        match adt_field_names env def_id variant_id with
        | None ->
            let field_values = String.concat ", " field_values in
            adt_ident ^ " (" ^ field_values ^ ")"
        | Some field_names ->
            let field_values = List.combine field_names field_values in
            let field_values =
              List.map
                (fun (field, value) -> field ^ " = " ^ value ^ ";")
                field_values
            in
            let field_values = String.concat " " field_values in
            adt_ident ^ " { " ^ field_values ^ " }"
      else adt_ident
  | TAdt (TAssumed aty, _) -> (
      (* Assumed type *)
      match aty with
      | TState | TRawPtr _ ->
          (* This type is opaque: we can't get there *)
<<<<<<< HEAD
          raise (Failure "Unreachable")
      | TResult | TExprResult _ ->
          let prefix =
            match aty with
            | TResult -> "@Result"
            | TExprResult _ -> "@ExprResult"
            | _ -> raise (Failure "Unreachable")
          in
=======
          craise_opt_meta __FILE__ __LINE__ meta "Unreachable"
      | TResult ->
>>>>>>> f4a89caa
          let variant_id = Option.get variant_id in
          if variant_id = result_ok_id then
            match field_values with
<<<<<<< HEAD
            | [ v ] -> prefix ^ "::Ok " ^ v
            | _ -> raise (Failure "Result::Ok takes exactly one value")
          else if variant_id = result_fail_id then
            match field_values with
            | [ v ] -> prefix ^ "::Fail " ^ v
            | _ -> raise (Failure "Result::Fail takes exactly one value")
=======
            | [ v ] -> "@Result::Return " ^ v
            | _ ->
                craise_opt_meta __FILE__ __LINE__ meta
                  "Result::Return takes exactly one value"
          else if variant_id = result_fail_id then
            match field_values with
            | [ v ] -> "@Result::Fail " ^ v
            | _ ->
                craise_opt_meta __FILE__ __LINE__ meta
                  "Result::Fail takes exactly one value"
>>>>>>> f4a89caa
          else
            craise_opt_meta __FILE__ __LINE__ meta
              "Unreachable: improper variant id for result type"
      | TError ->
          cassert_opt_meta __FILE__ __LINE__ (field_values = []) meta
            "Ill-formed error value";
          let variant_id = Option.get variant_id in
          if variant_id = error_failure_id then "@Error::Failure"
          else if variant_id = error_out_of_fuel_id then "@Error::OutOfFuel"
          else
            craise_opt_meta __FILE__ __LINE__ meta
              "Unreachable: improper variant id for error type"
      | TFuel ->
          let variant_id = Option.get variant_id in
          if variant_id = fuel_zero_id then (
            cassert_opt_meta __FILE__ __LINE__ (field_values = []) meta
              "Ill-formed full value";
            "@Fuel::Zero")
          else if variant_id = fuel_succ_id then
            match field_values with
            | [ v ] -> "@Fuel::Succ " ^ v
            | _ ->
                craise_opt_meta __FILE__ __LINE__ meta
                  "@Fuel::Succ takes exactly one value"
          else
            craise_opt_meta __FILE__ __LINE__ meta
              "Unreachable: improper variant id for fuel type"
      | TArray | TSlice | TStr ->
          cassert_opt_meta __FILE__ __LINE__ (variant_id = None) meta
            "Ill-formed value";
          let field_values =
            List.mapi (fun i v -> string_of_int i ^ " -> " ^ v) field_values
          in
          let id = assumed_ty_to_string aty in
          id ^ " [" ^ String.concat "; " field_values ^ "]")
  | _ ->
      craise_opt_meta __FILE__ __LINE__ meta
        ("Inconsistently typed value: expected ADT type but found:" ^ "\n- ty: "
       ^ ty_to_string env false ty ^ "\n- variant_id: "
        ^ Print.option_to_string VariantId.to_string variant_id)

let rec typed_pattern_to_string ?(meta : Meta.meta option = None)
    (env : fmt_env) (v : typed_pattern) : string =
  match v.value with
  | PatConstant cv -> literal_to_string cv
  | PatVar (v, None) -> var_to_string env v
  | PatVar (v, Some mp) ->
      let mp = "[@mplace=" ^ mplace_to_string env mp ^ "]" in
      "(" ^ var_to_varname v ^ " " ^ mp ^ " : "
      ^ ty_to_string env false v.ty
      ^ ")"
  | PatDummy -> "_"
  | PatAdt av ->
      adt_g_value_to_string ~meta env
        (typed_pattern_to_string ~meta env)
        av.variant_id av.field_values v.ty

let fun_sig_to_string (env : fmt_env) (sg : fun_sig) : string =
  let env = { env with generics = sg.generics } in
  let generics = generic_params_to_strings env sg.generics in
  let inputs = List.map (ty_to_string env false) sg.inputs in
  let output = ty_to_string env false sg.output in
  let all_types = List.concat [ generics; inputs; [ output ] ] in
  String.concat " -> " all_types

let inst_fun_sig_to_string (env : fmt_env) (sg : inst_fun_sig) : string =
  let inputs = List.map (ty_to_string env false) sg.inputs in
  let output = ty_to_string env false sg.output in
  let all_types = List.append inputs [ output ] in
  String.concat " -> " all_types

let fun_suffix (lp_id : LoopId.id option) : string =
  let lp_suff =
    match lp_id with
    | None -> ""
    | Some lp_id -> "^loop" ^ LoopId.to_string lp_id
  in
  lp_suff

let llbc_assumed_fun_id_to_string (fid : A.assumed_fun_id) : string =
  match fid with
  | BoxNew -> "alloc::boxed::Box::new"
  | BoxFree -> "alloc::alloc::box_free"
  | ArrayIndexShared -> "@ArrayIndexShared"
  | ArrayIndexMut -> "@ArrayIndexMut"
  | ArrayToSliceShared -> "@ArrayToSliceShared"
  | ArrayToSliceMut -> "@ArrayToSliceMut"
  | ArrayRepeat -> "@ArrayRepeat"
  | SliceIndexShared -> "@SliceIndexShared"
  | SliceIndexMut -> "@SliceIndexMut"

let llbc_fun_id_to_string (env : fmt_env) (fid : A.fun_id) : string =
  match fid with
  | FRegular fid -> fun_decl_id_to_string env fid
  | FAssumed fid -> llbc_assumed_fun_id_to_string fid

let pure_assumed_fun_id_to_string (fid : pure_assumed_fun_id) : string =
  match fid with
  | Return -> "return"
  | Fail -> "fail"
  | Assert -> "assert"
  | FuelDecrease -> "fuel_decrease"
  | FuelEqZero -> "fuel_eq_zero"

let regular_fun_id_to_string (env : fmt_env) (fun_id : fun_id) : string =
  match fun_id with
  | FromLlbc (fid, lp_id) ->
      let f =
        match fid with
        | FunId (FRegular fid) -> fun_decl_id_to_string env fid
        | FunId (FAssumed fid) -> llbc_assumed_fun_id_to_string fid
        | TraitMethod (trait_ref, method_name, _) ->
            trait_ref_to_string env true trait_ref ^ "." ^ method_name
      in
      f ^ fun_suffix lp_id
  | Pure fid -> pure_assumed_fun_id_to_string fid

let unop_to_string (unop : unop) : string =
  match unop with
  | Not -> "¬"
  | Neg _ -> "-"
  | Cast (src, tgt) ->
      "cast<" ^ literal_type_to_string src ^ "," ^ literal_type_to_string tgt
      ^ ">"

let binop_to_string = Print.Expressions.binop_to_string

let fun_or_op_id_to_string (env : fmt_env) (fun_id : fun_or_op_id) : string =
  match fun_id with
  | Fun fun_id -> regular_fun_id_to_string env fun_id
  | Unop unop -> unop_to_string unop
  | Binop (binop, int_ty) ->
      binop_to_string binop ^ "<" ^ integer_type_to_string int_ty ^ ">"

(** [inside]: controls the introduction of parentheses *)
let rec texpression_to_string ?(metadata : Meta.meta option = None)
    (env : fmt_env) (inside : bool) (indent : string) (indent_incr : string)
    (e : texpression) : string =
  match e.e with
  | Var var_id -> var_id_to_string env var_id
  | CVar cg_id -> const_generic_var_id_to_string env cg_id
  | Const cv -> literal_to_string cv
  | App _ ->
      (* Recursively destruct the app, to have a pair (app, arguments list) *)
      let app, args = destruct_apps e in
      (* Convert to string *)
      app_to_string ~meta:metadata env inside indent indent_incr app args
  | Lambda _ ->
      let xl, e = destruct_lambdas e in
      let e = lambda_to_string ~meta:metadata env indent indent_incr xl e in
      if inside then "(" ^ e ^ ")" else e
  | Qualif _ ->
      (* Qualifier without arguments *)
      app_to_string ~meta:metadata env inside indent indent_incr e []
  | Let (monadic, lv, re, e) ->
      let e =
        let_to_string ~meta:metadata env indent indent_incr monadic lv re e
      in
      if inside then "(" ^ e ^ ")" else e
  | Switch (scrutinee, body) ->
      let e =
        switch_to_string ~meta:metadata env indent indent_incr scrutinee body
      in
      if inside then "(" ^ e ^ ")" else e
  | Loop loop ->
      let e = loop_to_string ~meta:metadata env indent indent_incr loop in
      if inside then "(" ^ e ^ ")" else e
  | StructUpdate supd -> (
      let s =
        match supd.init with
        | None -> ""
        | Some vid -> " " ^ var_id_to_string env vid ^ " with"
      in
      let indent1 = indent ^ indent_incr in
      let indent2 = indent1 ^ indent_incr in
      (* The id should be a custom type decl id or an array *)
      match supd.struct_id with
      | TAdtId aid ->
          let field_names = Option.get (adt_field_names env aid None) in
          let fields =
            List.map
              (fun (fid, fe) ->
                let field = FieldId.nth field_names fid in
                let fe =
                  texpression_to_string ~metadata env false indent2 indent_incr
                    fe
                in
                "\n" ^ indent1 ^ field ^ " := " ^ fe ^ ";")
              supd.updates
          in
          let bl = if fields = [] then "" else "\n" ^ indent in
          "{" ^ s ^ String.concat "" fields ^ bl ^ "}"
      | TAssumed TArray ->
          let fields =
            List.map
              (fun (_, fe) ->
                texpression_to_string ~metadata env false indent2 indent_incr fe)
              supd.updates
          in
          "[ " ^ String.concat ", " fields ^ " ]"
      | _ -> craise_opt_meta __FILE__ __LINE__ metadata "Unexpected")
  | Meta (meta, e) -> (
      let meta_s = emeta_to_string ~metadata env meta in
      let e = texpression_to_string ~metadata env inside indent indent_incr e in
      match meta with
      | Assignment _ | SymbolicAssignments _ | SymbolicPlaces _ | Tag _ ->
          let e = meta_s ^ "\n" ^ indent ^ e in
          if inside then "(" ^ e ^ ")" else e
      | MPlace _ -> "(" ^ meta_s ^ " " ^ e ^ ")")

and app_to_string ?(meta : Meta.meta option = None) (env : fmt_env)
    (inside : bool) (indent : string) (indent_incr : string) (app : texpression)
    (args : texpression list) : string =
  (* There are two possibilities: either the [app] is an instantiated,
   * top-level qualifier (function, ADT constructore...), or it is a "regular"
   * expression *)
  let app, generics =
    match app.e with
    | Qualif qualif -> (
        (* Qualifier case *)
        match qualif.id with
        | FunOrOp fun_id ->
            let generics = generic_args_to_strings env true qualif.generics in
            let qualif_s = fun_or_op_id_to_string env fun_id in
            (qualif_s, generics)
        | Global global_id ->
            let generics = generic_args_to_strings env true qualif.generics in
            (global_decl_id_to_string env global_id, generics)
        | AdtCons adt_cons_id ->
            let variant_s =
              adt_variant_to_string ~meta env adt_cons_id.adt_id
                adt_cons_id.variant_id
            in
            (ConstStrings.constructor_prefix ^ variant_s, [])
        | Proj { adt_id; field_id } ->
            let adt_s = adt_variant_to_string ~meta env adt_id None in
            let field_s = adt_field_to_string ~meta env adt_id field_id in
            (* Adopting an F*-like syntax *)
            (ConstStrings.constructor_prefix ^ adt_s ^ "?." ^ field_s, [])
        | TraitConst (trait_ref, const_name) ->
            let trait_ref = trait_ref_to_string env true trait_ref in
            let qualif = trait_ref ^ "." ^ const_name in
            (qualif, []))
    | _ ->
        (* "Regular" expression case *)
        let inside = args <> [] || (args = [] && inside) in
        ( texpression_to_string ~metadata:meta env inside indent indent_incr app,
          [] )
  in
  (* Convert the arguments.
   * The arguments are expressions, so indentation might get weird... (though
   * those expressions will in most cases just be values) *)
  let arg_to_string =
    let inside = true in
    let indent1 = indent ^ indent_incr in
    texpression_to_string ~metadata:meta env inside indent1 indent_incr
  in
  let args = List.map arg_to_string args in
  let all_args = List.append generics args in
  (* Put together *)
  let e =
    if all_args = [] then app else app ^ " " ^ String.concat " " all_args
  in
  (* Add parentheses *)
  if all_args <> [] && inside then "(" ^ e ^ ")" else e

and lambda_to_string ?(meta : Meta.meta option = None) (env : fmt_env)
    (indent : string) (indent_incr : string) (xl : typed_pattern list)
    (e : texpression) : string =
  let xl = List.map (typed_pattern_to_string ~meta env) xl in
  let e = texpression_to_string ~metadata:meta env false indent indent_incr e in
  "λ " ^ String.concat " " xl ^ ". " ^ e

and let_to_string ?(meta : Meta.meta option = None) (env : fmt_env)
    (indent : string) (indent_incr : string) (monadic : bool)
    (lv : typed_pattern) (re : texpression) (e : texpression) : string =
  let indent1 = indent ^ indent_incr in
  let inside = false in
  let re =
    texpression_to_string ~metadata:meta env inside indent1 indent_incr re
  in
  let e =
    texpression_to_string ~metadata:meta env inside indent indent_incr e
  in
  let lv = typed_pattern_to_string ~meta env lv in
  if monadic then lv ^ " <-- " ^ re ^ ";\n" ^ indent ^ e
  else "let " ^ lv ^ " = " ^ re ^ " in\n" ^ indent ^ e

and switch_to_string ?(meta : Meta.meta option = None) (env : fmt_env)
    (indent : string) (indent_incr : string) (scrutinee : texpression)
    (body : switch_body) : string =
  let indent1 = indent ^ indent_incr in
  (* Printing can mess up on the scrutinee, because it is an expression - but
   * in most situations it will be a value or a function call, so it should be
   * ok*)
  let scrut =
    texpression_to_string ~metadata:meta env true indent1 indent_incr scrutinee
  in
  let e_to_string =
    texpression_to_string ~metadata:meta env false indent1 indent_incr
  in
  match body with
  | If (e_true, e_false) ->
      let e_true = e_to_string e_true in
      let e_false = e_to_string e_false in
      "if " ^ scrut ^ "\n" ^ indent ^ "then\n" ^ indent1 ^ e_true ^ "\n"
      ^ indent ^ "else\n" ^ indent1 ^ e_false
  | Match branches ->
      let branch_to_string (b : match_branch) : string =
        let pat = typed_pattern_to_string ~meta env b.pat in
        indent ^ "| " ^ pat ^ " ->\n" ^ indent1 ^ e_to_string b.branch
      in
      let branches = List.map branch_to_string branches in
      "match " ^ scrut ^ " with\n" ^ String.concat "\n" branches

and loop_to_string ?(meta : Meta.meta option = None) (env : fmt_env)
    (indent : string) (indent_incr : string) (loop : loop) : string =
  let indent1 = indent ^ indent_incr in
  let indent2 = indent1 ^ indent_incr in
  let loop_inputs =
    "fresh_vars: ["
    ^ String.concat "; " (List.map (var_to_string env) loop.inputs)
    ^ "]"
  in
  let output_ty = "output_ty: " ^ ty_to_string env false loop.output_ty in
  let fun_end =
    texpression_to_string ~metadata:meta env false indent2 indent_incr
      loop.fun_end
  in
  let loop_body =
    texpression_to_string ~metadata:meta env false indent2 indent_incr
      loop.loop_body
  in
  "loop {\n" ^ indent1 ^ loop_inputs ^ "\n" ^ indent1 ^ output_ty ^ "\n"
  ^ indent1 ^ "fun_end: {\n" ^ indent2 ^ fun_end ^ "\n" ^ indent1 ^ "}\n"
  ^ indent1 ^ "loop_body: {\n" ^ indent2 ^ loop_body ^ "\n" ^ indent1 ^ "}\n"
  ^ indent ^ "}"

and emeta_to_string ?(metadata : Meta.meta option = None) (env : fmt_env)
    (meta : emeta) : string =
  let meta =
    match meta with
    | Assignment (lp, rv, rp) ->
        let rp =
          match rp with
          | None -> ""
          | Some rp -> " [@src=" ^ mplace_to_string env rp ^ "]"
        in
        "@assign(" ^ mplace_to_string env lp ^ " := "
        ^ texpression_to_string ~metadata env false "" "" rv
        ^ rp ^ ")"
    | SymbolicAssignments info ->
        let infos =
          List.map
            (fun (var_id, rv) ->
              VarId.to_string var_id ^ " == "
              ^ texpression_to_string ~metadata env false "" "" rv)
            info
        in
        let infos = String.concat ", " infos in
        "@symb_assign(" ^ infos ^ ")"
    | SymbolicPlaces info ->
        let infos =
          List.map
            (fun (var_id, name) ->
              VarId.to_string var_id ^ " == \"" ^ name ^ "\"")
            info
        in
        let infos = String.concat ", " infos in
        "@symb_places(" ^ infos ^ ")"
    | MPlace mp -> "@mplace=" ^ mplace_to_string env mp
    | Tag msg -> "@tag \"" ^ msg ^ "\""
  in
  "@meta[" ^ meta ^ "]"

let fun_decl_to_string (env : fmt_env) (def : fun_decl) : string =
  let env = { env with generics = def.signature.generics } in
  let name = def.name ^ fun_suffix def.loop_id in
  let signature = fun_sig_to_string env def.signature in
  match def.body with
  | None -> "val " ^ name ^ " :\n  " ^ signature
  | Some body ->
      let inside = false in
      let indent = "  " in
      let inputs = List.map (var_to_string env) body.inputs in
      let inputs =
        if inputs = [] then indent
        else "  fun " ^ String.concat " " inputs ^ " ->\n" ^ indent
      in
      let body =
        texpression_to_string ~metadata:(Some def.meta) env inside indent indent
          body.body
      in
      "let " ^ name ^ " :\n  " ^ signature ^ " =\n" ^ inputs ^ body<|MERGE_RESOLUTION|>--- conflicted
+++ resolved
@@ -320,18 +320,15 @@
           if variant_id = result_ok_id then "@Result::Ok"
           else if variant_id = result_fail_id then "@Result::Fail"
           else
-<<<<<<< HEAD
-            raise (Failure "Unreachable: improper variant id for result type")
+            craise_opt_meta __FILE__ __LINE__ meta
+              "Unreachable: improper variant id for result type"
       | TExprResult _ ->
           let variant_id = Option.get variant_id in
           if variant_id = result_ok_id then "@ExprResult::Ok"
           else if variant_id = result_fail_id then "@ExprResult::Fail"
           else
-            raise (Failure "Unreachable: improper variant id for result type")
-=======
             craise_opt_meta __FILE__ __LINE__ meta
               "Unreachable: improper variant id for result type"
->>>>>>> f4a89caa
       | TError ->
           let variant_id = Option.get variant_id in
           if variant_id = error_failure_id then "@Error::Failure"
@@ -364,13 +361,8 @@
       match aty with
       | TState | TFuel | TArray | TSlice | TStr ->
           (* Opaque types: we can't get there *)
-<<<<<<< HEAD
-          raise (Failure "Unreachable")
+          craise_opt_meta __FILE__ __LINE__ meta "Unreachable"
       | TResult | TExprResult _ | TError | TRawPtr _ ->
-=======
-          craise_opt_meta __FILE__ __LINE__ meta "Unreachable"
-      | TResult | TError | TRawPtr _ ->
->>>>>>> f4a89caa
           (* Enumerations: we can't get there *)
           craise_opt_meta __FILE__ __LINE__ meta "Unreachable")
 
@@ -412,8 +404,7 @@
       match aty with
       | TState | TRawPtr _ ->
           (* This type is opaque: we can't get there *)
-<<<<<<< HEAD
-          raise (Failure "Unreachable")
+          craise_opt_meta __FILE__ __LINE__ meta "Unreachable"
       | TResult | TExprResult _ ->
           let prefix =
             match aty with
@@ -421,32 +412,19 @@
             | TExprResult _ -> "@ExprResult"
             | _ -> raise (Failure "Unreachable")
           in
-=======
-          craise_opt_meta __FILE__ __LINE__ meta "Unreachable"
-      | TResult ->
->>>>>>> f4a89caa
           let variant_id = Option.get variant_id in
           if variant_id = result_ok_id then
             match field_values with
-<<<<<<< HEAD
             | [ v ] -> prefix ^ "::Ok " ^ v
-            | _ -> raise (Failure "Result::Ok takes exactly one value")
+            | _ ->
+                craise_opt_meta __FILE__ __LINE__ meta
+                  "Result::Ok takes exactly one value"
           else if variant_id = result_fail_id then
             match field_values with
             | [ v ] -> prefix ^ "::Fail " ^ v
-            | _ -> raise (Failure "Result::Fail takes exactly one value")
-=======
-            | [ v ] -> "@Result::Return " ^ v
-            | _ ->
-                craise_opt_meta __FILE__ __LINE__ meta
-                  "Result::Return takes exactly one value"
-          else if variant_id = result_fail_id then
-            match field_values with
-            | [ v ] -> "@Result::Fail " ^ v
             | _ ->
                 craise_opt_meta __FILE__ __LINE__ meta
                   "Result::Fail takes exactly one value"
->>>>>>> f4a89caa
           else
             craise_opt_meta __FILE__ __LINE__ meta
               "Unreachable: improper variant id for result type"
