--- conflicted
+++ resolved
@@ -28,13 +28,8 @@
       match aty with
       | TState ->
           (* This type is opaque *)
-<<<<<<< HEAD
-          raise (Failure "Unreachable: opaque type")
+          craise __FILE__ __LINE__ meta "Unreachable: opaque type"
       | TResult | TExprResult _ ->
-=======
-          craise __FILE__ __LINE__ meta "Unreachable: opaque type"
-      | TResult ->
->>>>>>> f4a89caa
           let ty = Collections.List.to_cons_nil generics.types in
           let variant_id = Option.get variant_id in
           if variant_id = result_ok_id then [ ty ]
