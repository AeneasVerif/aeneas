{
  "nodes": {
    "charon": {
      "inputs": {
        "crane": "crane",
        "flake-compat": "flake-compat",
        "flake-utils": "flake-utils",
        "nixpkgs": "nixpkgs",
        "rust-overlay": "rust-overlay"
      },
      "locked": {
<<<<<<< HEAD
        "lastModified": 1717070860,
        "narHash": "sha256-54RPUqcwy8TOemhZRgS8bzfQmnlszjBTmCN5GOcr77E=",
        "owner": "aeneasverif",
        "repo": "charon",
        "rev": "3fba966594523378d2f96b35ed00fa041600ec97",
=======
        "lastModified": 1717443886,
        "narHash": "sha256-6tX6AgXQlIIuiKLOij0H2mf00rhU02hbQhs3lTARgMk=",
        "owner": "aeneasverif",
        "repo": "charon",
        "rev": "ae610b59b337b191d23f4f1c738ed290b8edd0d2",
>>>>>>> afc4e62c
        "type": "github"
      },
      "original": {
        "owner": "aeneasverif",
        "repo": "charon",
        "type": "github"
      }
    },
    "crane": {
      "inputs": {
        "nixpkgs": [
          "charon",
          "nixpkgs"
        ]
      },
      "locked": {
        "lastModified": 1701622587,
        "narHash": "sha256-o3XhxCCyrUHZ0tlta2W7/MuXzy+n0+BUt3rKFK3DIK4=",
        "owner": "ipetkov",
        "repo": "crane",
        "rev": "c09d2cbe84cc2adfe1943cb2a0b55a71c835ca9a",
        "type": "github"
      },
      "original": {
        "owner": "ipetkov",
        "repo": "crane",
        "type": "github"
      }
    },
    "flake-compat": {
      "locked": {
        "lastModified": 1688025799,
        "narHash": "sha256-ktpB4dRtnksm9F5WawoIkEneh1nrEvuxb5lJFt1iOyw=",
        "owner": "nix-community",
        "repo": "flake-compat",
        "rev": "8bf105319d44f6b9f0d764efa4fdef9f1cc9ba1c",
        "type": "github"
      },
      "original": {
        "owner": "nix-community",
        "repo": "flake-compat",
        "type": "github"
      }
    },
    "flake-compat_2": {
      "locked": {
        "lastModified": 1688025799,
        "narHash": "sha256-ktpB4dRtnksm9F5WawoIkEneh1nrEvuxb5lJFt1iOyw=",
        "owner": "nix-community",
        "repo": "flake-compat",
        "rev": "8bf105319d44f6b9f0d764efa4fdef9f1cc9ba1c",
        "type": "github"
      },
      "original": {
        "owner": "nix-community",
        "repo": "flake-compat",
        "type": "github"
      }
    },
    "flake-utils": {
      "inputs": {
        "systems": "systems"
      },
      "locked": {
        "lastModified": 1701680307,
        "narHash": "sha256-kAuep2h5ajznlPMD9rnQyffWG8EM/C73lejGofXvdM8=",
        "owner": "numtide",
        "repo": "flake-utils",
        "rev": "4022d587cbbfd70fe950c1e2083a02621806a725",
        "type": "github"
      },
      "original": {
        "owner": "numtide",
        "repo": "flake-utils",
        "type": "github"
      }
    },
    "flake-utils_2": {
      "inputs": {
        "systems": "systems_2"
      },
      "locked": {
        "lastModified": 1692799911,
        "narHash": "sha256-3eihraek4qL744EvQXsK1Ha6C3CR7nnT8X2qWap4RNk=",
        "owner": "numtide",
        "repo": "flake-utils",
        "rev": "f9e7cf818399d17d347f847525c5a5a8032e4e44",
        "type": "github"
      },
      "original": {
        "id": "flake-utils",
        "type": "indirect"
      }
    },
    "fstar": {
      "inputs": {
        "flake-utils": "flake-utils_2",
        "nixpkgs": "nixpkgs_2"
      },
      "locked": {
        "lastModified": 1714001266,
        "narHash": "sha256-4AFdmCMByknNyN3z7qyawavMRqwz0Zz97UvsY+OtCq8=",
        "owner": "fstarlang",
        "repo": "fstar",
        "rev": "22e11f7b0084805d10373bef8239865c61baffa7",
        "type": "github"
      },
      "original": {
        "owner": "fstarlang",
        "repo": "fstar",
        "type": "github"
      }
    },
    "hacl": {
      "inputs": {
        "flake-utils": [
          "hacl-nix",
          "flake-utils"
        ],
        "fstar": [
          "hacl-nix",
          "fstar"
        ],
        "karamel": [
          "hacl-nix",
          "karamel"
        ],
        "nixpkgs": [
          "hacl-nix",
          "nixpkgs"
        ]
      },
      "locked": {
        "lastModified": 1713386387,
        "narHash": "sha256-kdp1Q530Rwy2D/UQWzJJpwXjal9cbBqCLmbKdWLIvJc=",
        "owner": "hacl-star",
        "repo": "hacl-star",
        "rev": "81f0e3bb461fc7d0102211dc9fa5be03951cd654",
        "type": "github"
      },
      "original": {
        "owner": "hacl-star",
        "repo": "hacl-star",
        "type": "github"
      }
    },
    "hacl-nix": {
      "inputs": {
        "flake-utils": [
          "hacl-nix",
          "fstar",
          "flake-utils"
        ],
        "fstar": "fstar",
        "hacl": "hacl",
        "karamel": "karamel",
        "nixpkgs": [
          "hacl-nix",
          "fstar",
          "nixpkgs"
        ]
      },
      "locked": {
        "lastModified": 1714007756,
        "narHash": "sha256-SmwD4DQQJZhMjvcx6CUOJqxzw9PzzNYUH7WEd085Mvk=",
        "owner": "hacl-star",
        "repo": "hacl-nix",
        "rev": "e93cb88bac4db104d8e04d7ac2be0ec194e1d40c",
        "type": "github"
      },
      "original": {
        "owner": "hacl-star",
        "repo": "hacl-nix",
        "type": "github"
      }
    },
    "karamel": {
      "inputs": {
        "flake-utils": [
          "hacl-nix",
          "flake-utils"
        ],
        "fstar": [
          "hacl-nix",
          "fstar"
        ],
        "nixpkgs": [
          "hacl-nix",
          "nixpkgs"
        ]
      },
      "locked": {
        "lastModified": 1713898562,
        "narHash": "sha256-qsSP194m1km2v6uxIbnDkDdHGTC/NSSWXLYNffEHtZA=",
        "owner": "fstarlang",
        "repo": "karamel",
        "rev": "10e3e48d5147bbb887bba9219f41edf89a2f8c29",
        "type": "github"
      },
      "original": {
        "owner": "fstarlang",
        "repo": "karamel",
        "type": "github"
      }
    },
    "nixpkgs": {
      "locked": {
        "lastModified": 1701436327,
        "narHash": "sha256-tRHbnoNI8SIM5O5xuxOmtSLnswEByzmnQcGGyNRjxsE=",
        "owner": "NixOS",
        "repo": "nixpkgs",
        "rev": "91050ea1e57e50388fa87a3302ba12d188ef723a",
        "type": "github"
      },
      "original": {
        "id": "nixpkgs",
        "ref": "nixos-unstable",
        "type": "indirect"
      }
    },
    "nixpkgs_2": {
      "locked": {
        "lastModified": 1693158576,
        "narHash": "sha256-aRTTXkYvhXosGx535iAFUaoFboUrZSYb1Ooih/auGp0=",
        "owner": "NixOS",
        "repo": "nixpkgs",
        "rev": "a999c1cc0c9eb2095729d5aa03e0d8f7ed256780",
        "type": "github"
      },
      "original": {
        "id": "nixpkgs",
        "ref": "nixos-unstable",
        "type": "indirect"
      }
    },
    "root": {
      "inputs": {
        "charon": "charon",
        "flake-compat": "flake-compat_2",
        "flake-utils": [
          "charon",
          "flake-utils"
        ],
        "hacl-nix": "hacl-nix",
        "nixpkgs": [
          "charon",
          "nixpkgs"
        ]
      }
    },
    "rust-overlay": {
      "inputs": {
        "flake-utils": [
          "charon",
          "flake-utils"
        ],
        "nixpkgs": [
          "charon",
          "nixpkgs"
        ]
      },
      "locked": {
        "lastModified": 1701656211,
        "narHash": "sha256-lfFXsLWH4hVbEKR6K+UcDiKxeS6Lz4FkC1DZ9LHqf9Y=",
        "owner": "oxalica",
        "repo": "rust-overlay",
        "rev": "47a276e820ae4ae1b8d98a503bf09d2ceb52dfd8",
        "type": "github"
      },
      "original": {
        "owner": "oxalica",
        "repo": "rust-overlay",
        "type": "github"
      }
    },
    "systems": {
      "locked": {
        "lastModified": 1681028828,
        "narHash": "sha256-Vy1rq5AaRuLzOxct8nz4T6wlgyUR7zLU309k9mBC768=",
        "owner": "nix-systems",
        "repo": "default",
        "rev": "da67096a3b9bf56a91d16901293e51ba5b49a27e",
        "type": "github"
      },
      "original": {
        "owner": "nix-systems",
        "repo": "default",
        "type": "github"
      }
    },
    "systems_2": {
      "locked": {
        "lastModified": 1681028828,
        "narHash": "sha256-Vy1rq5AaRuLzOxct8nz4T6wlgyUR7zLU309k9mBC768=",
        "owner": "nix-systems",
        "repo": "default",
        "rev": "da67096a3b9bf56a91d16901293e51ba5b49a27e",
        "type": "github"
      },
      "original": {
        "owner": "nix-systems",
        "repo": "default",
        "type": "github"
      }
    }
  },
  "root": "root",
  "version": 7
}<|MERGE_RESOLUTION|>--- conflicted
+++ resolved
@@ -9,19 +9,11 @@
         "rust-overlay": "rust-overlay"
       },
       "locked": {
-<<<<<<< HEAD
-        "lastModified": 1717070860,
-        "narHash": "sha256-54RPUqcwy8TOemhZRgS8bzfQmnlszjBTmCN5GOcr77E=",
+        "lastModified": 1717506811,
+        "narHash": "sha256-QYPXD3+INGmfY9VA+X7ruRAeiU/siJYSHYAwXUOUNGM=",
         "owner": "aeneasverif",
         "repo": "charon",
-        "rev": "3fba966594523378d2f96b35ed00fa041600ec97",
-=======
-        "lastModified": 1717443886,
-        "narHash": "sha256-6tX6AgXQlIIuiKLOij0H2mf00rhU02hbQhs3lTARgMk=",
-        "owner": "aeneasverif",
-        "repo": "charon",
-        "rev": "ae610b59b337b191d23f4f1c738ed290b8edd0d2",
->>>>>>> afc4e62c
+        "rev": "438acf2ad2c6f7e03a16f8b1dc1bc3df96e72ae8",
         "type": "github"
       },
       "original": {
