--- conflicted
+++ resolved
@@ -9,19 +9,11 @@
         "rust-overlay": "rust-overlay"
       },
       "locked": {
-<<<<<<< HEAD
-        "lastModified": 1731606857,
-        "narHash": "sha256-PgIYEkwstEmck2PvcT0+gPiDZji7gpNS5sbRBrXWZR4=",
-        "owner": "aeneasverif",
-        "repo": "charon",
-        "rev": "1fb1199ad2a67e89932d65ca26ee9b8538c39155",
-=======
         "lastModified": 1731922804,
         "narHash": "sha256-G5v5nFT6ixI5FpmixIDrXQma2A6GJQ90XqGPgl4jOHc=",
         "owner": "aeneasverif",
         "repo": "charon",
         "rev": "826c269a9b85e3b75f38bc94587958d91ef6c616",
->>>>>>> 450bc8ee
         "type": "github"
       },
       "original": {
@@ -293,19 +285,11 @@
         ]
       },
       "locked": {
-<<<<<<< HEAD
-        "lastModified": 1731551344,
-        "narHash": "sha256-wr8OOqgw7M1pWfe4W7WA5lErzOVMg3zvrrxx/dy/nPo=",
-        "owner": "oxalica",
-        "repo": "rust-overlay",
-        "rev": "27570abfd3461875f11fc07c9b01c141a6332b4f",
-=======
         "lastModified": 1731897198,
         "narHash": "sha256-Ou7vLETSKwmE/HRQz4cImXXJBr/k9gp4J4z/PF8LzTE=",
         "owner": "oxalica",
         "repo": "rust-overlay",
         "rev": "0be641045af6d8666c11c2c40e45ffc9667839b5",
->>>>>>> 450bc8ee
         "type": "github"
       },
       "original": {
