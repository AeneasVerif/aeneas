--- conflicted
+++ resolved
@@ -13,11 +13,7 @@
         "narHash": "sha256-1jsqyAiG7gWILoGa1/6RxZBZOBrhZDQFEsWclyFZPUY=",
         "owner": "aeneasverif",
         "repo": "charon",
-<<<<<<< HEAD
-        "rev": "cfbc84303ed2f3c9b5a4fd8e1249b47b07ecc0cb",
-=======
-        "rev": "a4e8cff6f6e313017dfaa085352408b067dc4dda",
->>>>>>> c7dc8fad
+        "rev": "e6ad3f7969ab802a0f6a06d612ea24358c11e274",
         "type": "github"
       },
       "original": {
