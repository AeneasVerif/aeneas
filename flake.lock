{
  "nodes": {
    "charon": {
      "inputs": {
        "crane": "crane",
        "flake-utils": "flake-utils",
        "nixpkgs": "nixpkgs",
        "rust-overlay": "rust-overlay"
      },
      "locked": {
<<<<<<< HEAD
        "lastModified": 1701959392,
        "narHash": "sha256-R38NTAxnQVeMoFnaA0uZJX+WZpZ9hW+nI2GU7Cu2aCs=",
        "owner": "aeneasverif",
        "repo": "charon",
        "rev": "6130c2d04fe72e4873a8c69569f6cb8a2a698a0a",
=======
        "lastModified": 1702401937,
        "narHash": "sha256-PHm8BLp2S5Q1iaKOJOrn6/5nuQfxzwUcIFEgXJzNhBM=",
        "owner": "aeneasverif",
        "repo": "charon",
        "rev": "45fd166933d7d30e73eae8150192ff4cc1e123df",
>>>>>>> e4798a85
        "type": "github"
      },
      "original": {
        "owner": "aeneasverif",
        "repo": "charon",
        "type": "github"
      }
    },
    "crane": {
      "inputs": {
        "nixpkgs": [
          "charon",
          "nixpkgs"
        ]
      },
      "locked": {
        "lastModified": 1701622587,
        "narHash": "sha256-o3XhxCCyrUHZ0tlta2W7/MuXzy+n0+BUt3rKFK3DIK4=",
        "owner": "ipetkov",
        "repo": "crane",
        "rev": "c09d2cbe84cc2adfe1943cb2a0b55a71c835ca9a",
        "type": "github"
      },
      "original": {
        "owner": "ipetkov",
        "repo": "crane",
        "type": "github"
      }
    },
    "flake-utils": {
      "inputs": {
        "systems": "systems"
      },
      "locked": {
        "lastModified": 1701680307,
        "narHash": "sha256-kAuep2h5ajznlPMD9rnQyffWG8EM/C73lejGofXvdM8=",
        "owner": "numtide",
        "repo": "flake-utils",
        "rev": "4022d587cbbfd70fe950c1e2083a02621806a725",
        "type": "github"
      },
      "original": {
        "owner": "numtide",
        "repo": "flake-utils",
        "type": "github"
      }
    },
    "flake-utils_2": {
      "inputs": {
        "systems": "systems_2"
      },
      "locked": {
        "lastModified": 1692799911,
        "narHash": "sha256-3eihraek4qL744EvQXsK1Ha6C3CR7nnT8X2qWap4RNk=",
        "owner": "numtide",
        "repo": "flake-utils",
        "rev": "f9e7cf818399d17d347f847525c5a5a8032e4e44",
        "type": "github"
      },
      "original": {
        "id": "flake-utils",
        "type": "indirect"
      }
    },
    "flake-utils_3": {
      "inputs": {
        "systems": "systems_3"
      },
      "locked": {
        "lastModified": 1701680307,
        "narHash": "sha256-kAuep2h5ajznlPMD9rnQyffWG8EM/C73lejGofXvdM8=",
        "owner": "numtide",
        "repo": "flake-utils",
        "rev": "4022d587cbbfd70fe950c1e2083a02621806a725",
        "type": "github"
      },
      "original": {
        "owner": "numtide",
        "repo": "flake-utils",
        "type": "github"
      }
    },
    "flake-utils_4": {
      "locked": {
        "lastModified": 1656928814,
        "narHash": "sha256-RIFfgBuKz6Hp89yRr7+NR5tzIAbn52h8vT6vXkYjZoM=",
        "owner": "numtide",
        "repo": "flake-utils",
        "rev": "7e2a3b3dfd9af950a856d66b0a7d01e3c18aa249",
        "type": "github"
      },
      "original": {
        "owner": "numtide",
        "repo": "flake-utils",
        "type": "github"
      }
    },
    "flake-utils_5": {
      "locked": {
        "lastModified": 1656928814,
        "narHash": "sha256-RIFfgBuKz6Hp89yRr7+NR5tzIAbn52h8vT6vXkYjZoM=",
        "owner": "numtide",
        "repo": "flake-utils",
        "rev": "7e2a3b3dfd9af950a856d66b0a7d01e3c18aa249",
        "type": "github"
      },
      "original": {
        "owner": "numtide",
        "repo": "flake-utils",
        "type": "github"
      }
    },
    "fstar": {
      "inputs": {
        "flake-utils": "flake-utils_2",
        "nixpkgs": "nixpkgs_2"
      },
      "locked": {
        "lastModified": 1702080800,
        "narHash": "sha256-PbuXUutqI5iE0ZFCJPWjgfxYjonX9Pkw/qtpLMLwXuI=",
        "owner": "fstarlang",
        "repo": "fstar",
        "rev": "178e0f872b6a7540d6024b49c7c04ba451f7c4c7",
        "type": "github"
      },
      "original": {
        "owner": "fstarlang",
        "repo": "fstar",
        "type": "github"
      }
    },
    "hacl": {
      "inputs": {
        "flake-utils": [
          "hacl-nix",
          "flake-utils"
        ],
        "fstar": [
          "hacl-nix",
          "fstar"
        ],
        "karamel": [
          "hacl-nix",
          "karamel"
        ],
        "nixpkgs": [
          "hacl-nix",
          "nixpkgs"
        ]
      },
      "locked": {
        "lastModified": 1701972757,
        "narHash": "sha256-sfzmasc8uIc2COYC8xm1bchmNAV5+W8gkflUVzzBDms=",
        "owner": "hacl-star",
        "repo": "hacl-star",
        "rev": "f280ff8fe0f285edcc25c35a811dea0c233e3482",
        "type": "github"
      },
      "original": {
        "owner": "hacl-star",
        "repo": "hacl-star",
        "type": "github"
      }
    },
    "hacl-nix": {
      "inputs": {
        "flake-utils": [
          "hacl-nix",
          "fstar",
          "flake-utils"
        ],
        "fstar": "fstar",
        "hacl": "hacl",
        "karamel": "karamel",
        "nixpkgs": [
          "hacl-nix",
          "fstar",
          "nixpkgs"
        ]
      },
      "locked": {
        "lastModified": 1702084487,
        "narHash": "sha256-4P2DOWqCbx5lcMdU6gMskIs9gvOiO3ZpGBMeqNhrva0=",
        "owner": "hacl-star",
        "repo": "hacl-nix",
        "rev": "44aad8f5d2880e8b8fac54e4ba9cbdb315282751",
        "type": "github"
      },
      "original": {
        "owner": "hacl-star",
        "repo": "hacl-nix",
        "type": "github"
      }
    },
    "karamel": {
      "inputs": {
        "flake-utils": [
          "hacl-nix",
          "flake-utils"
        ],
        "fstar": [
          "hacl-nix",
          "fstar"
        ],
        "nixpkgs": [
          "hacl-nix",
          "nixpkgs"
        ]
      },
      "locked": {
        "lastModified": 1701984397,
        "narHash": "sha256-uR77IRrczr80J7LyFIeTrfueh8+AfBecZDDo+Pfl/a4=",
        "owner": "fstarlang",
        "repo": "karamel",
        "rev": "ed6d9729569515ce55c683ebd10449543610624e",
        "type": "github"
      },
      "original": {
        "owner": "fstarlang",
        "repo": "karamel",
        "type": "github"
      }
    },
    "lake": {
      "inputs": {
        "flake-utils": "flake-utils_3",
        "lean": "lean",
        "nixpkgs": "nixpkgs_5"
      },
      "locked": {
        "lastModified": 1689377246,
        "narHash": "sha256-UP5Vu5RFPqoRa2tpHaQ7JoX5IY/7BTA9b+MF418oszY=",
        "owner": "leanprover",
        "repo": "lake",
        "rev": "9919b5efc48c71a940635a0bbab00a394ebe53f8",
        "type": "github"
      },
      "original": {
        "owner": "leanprover",
        "ref": "lean4-master",
        "repo": "lake",
        "type": "github"
      }
    },
    "lean": {
      "inputs": {
        "flake-utils": "flake-utils_4",
        "lean4-mode": "lean4-mode",
        "nix": "nix",
        "nixpkgs": "nixpkgs_4"
      },
      "locked": {
        "lastModified": 1702380202,
        "narHash": "sha256-wVFX78YO2pQx4YGxRGDYmHyuUJ/PF4Pms/f/snhuS5g=",
        "owner": "leanprover",
        "repo": "lean4",
        "rev": "6a629f7d7ff20684102a6d6a106b265aea74f4db",
        "type": "github"
      },
      "original": {
        "owner": "leanprover",
        "repo": "lean4",
        "type": "github"
      }
    },
    "lean4-mode": {
      "flake": false,
      "locked": {
        "lastModified": 1676498134,
        "narHash": "sha256-u3WvyKxOViZG53hkb8wd2/Og6muTecbh+NdflIgVeyk=",
        "owner": "leanprover",
        "repo": "lean4-mode",
        "rev": "2c6ef33f476fdf5eb5e4fa4fa023ba8b11372440",
        "type": "github"
      },
      "original": {
        "owner": "leanprover",
        "repo": "lean4-mode",
        "type": "github"
      }
    },
    "lean4-mode_2": {
      "flake": false,
      "locked": {
        "lastModified": 1676498134,
        "narHash": "sha256-u3WvyKxOViZG53hkb8wd2/Og6muTecbh+NdflIgVeyk=",
        "owner": "leanprover",
        "repo": "lean4-mode",
        "rev": "2c6ef33f476fdf5eb5e4fa4fa023ba8b11372440",
        "type": "github"
      },
      "original": {
        "owner": "leanprover",
        "repo": "lean4-mode",
        "type": "github"
      }
    },
    "lean_2": {
      "inputs": {
        "flake-utils": "flake-utils_5",
        "lean4-mode": "lean4-mode_2",
        "nix": "nix_2",
        "nixpkgs": "nixpkgs_7"
      },
      "locked": {
        "lastModified": 1702380202,
        "narHash": "sha256-wVFX78YO2pQx4YGxRGDYmHyuUJ/PF4Pms/f/snhuS5g=",
        "owner": "leanprover",
        "repo": "lean4",
        "rev": "6a629f7d7ff20684102a6d6a106b265aea74f4db",
        "type": "github"
      },
      "original": {
        "owner": "leanprover",
        "repo": "lean4",
        "type": "github"
      }
    },
    "lowdown-src": {
      "flake": false,
      "locked": {
        "lastModified": 1633514407,
        "narHash": "sha256-Dw32tiMjdK9t3ETl5fzGrutQTzh2rufgZV4A/BbxuD4=",
        "owner": "kristapsdz",
        "repo": "lowdown",
        "rev": "d2c2b44ff6c27b936ec27358a2653caaef8f73b8",
        "type": "github"
      },
      "original": {
        "owner": "kristapsdz",
        "repo": "lowdown",
        "type": "github"
      }
    },
    "lowdown-src_2": {
      "flake": false,
      "locked": {
        "lastModified": 1633514407,
        "narHash": "sha256-Dw32tiMjdK9t3ETl5fzGrutQTzh2rufgZV4A/BbxuD4=",
        "owner": "kristapsdz",
        "repo": "lowdown",
        "rev": "d2c2b44ff6c27b936ec27358a2653caaef8f73b8",
        "type": "github"
      },
      "original": {
        "owner": "kristapsdz",
        "repo": "lowdown",
        "type": "github"
      }
    },
    "nix": {
      "inputs": {
        "lowdown-src": "lowdown-src",
        "nixpkgs": "nixpkgs_3",
        "nixpkgs-regression": "nixpkgs-regression"
      },
      "locked": {
        "lastModified": 1657097207,
        "narHash": "sha256-SmeGmjWM3fEed3kQjqIAO8VpGmkC2sL1aPE7kKpK650=",
        "owner": "NixOS",
        "repo": "nix",
        "rev": "f6316b49a0c37172bca87ede6ea8144d7d89832f",
        "type": "github"
      },
      "original": {
        "owner": "NixOS",
        "repo": "nix",
        "type": "github"
      }
    },
    "nix_2": {
      "inputs": {
        "lowdown-src": "lowdown-src_2",
        "nixpkgs": "nixpkgs_6",
        "nixpkgs-regression": "nixpkgs-regression_2"
      },
      "locked": {
        "lastModified": 1657097207,
        "narHash": "sha256-SmeGmjWM3fEed3kQjqIAO8VpGmkC2sL1aPE7kKpK650=",
        "owner": "NixOS",
        "repo": "nix",
        "rev": "f6316b49a0c37172bca87ede6ea8144d7d89832f",
        "type": "github"
      },
      "original": {
        "owner": "NixOS",
        "repo": "nix",
        "type": "github"
      }
    },
    "nixpkgs": {
      "locked": {
        "lastModified": 1701436327,
        "narHash": "sha256-tRHbnoNI8SIM5O5xuxOmtSLnswEByzmnQcGGyNRjxsE=",
        "owner": "NixOS",
        "repo": "nixpkgs",
        "rev": "91050ea1e57e50388fa87a3302ba12d188ef723a",
        "type": "github"
      },
      "original": {
        "id": "nixpkgs",
        "ref": "nixos-unstable",
        "type": "indirect"
      }
    },
    "nixpkgs-regression": {
      "locked": {
        "lastModified": 1643052045,
        "narHash": "sha256-uGJ0VXIhWKGXxkeNnq4TvV3CIOkUJ3PAoLZ3HMzNVMw=",
        "owner": "NixOS",
        "repo": "nixpkgs",
        "rev": "215d4d0fd80ca5163643b03a33fde804a29cc1e2",
        "type": "github"
      },
      "original": {
        "owner": "NixOS",
        "repo": "nixpkgs",
        "rev": "215d4d0fd80ca5163643b03a33fde804a29cc1e2",
        "type": "github"
      }
    },
    "nixpkgs-regression_2": {
      "locked": {
        "lastModified": 1643052045,
        "narHash": "sha256-uGJ0VXIhWKGXxkeNnq4TvV3CIOkUJ3PAoLZ3HMzNVMw=",
        "owner": "NixOS",
        "repo": "nixpkgs",
        "rev": "215d4d0fd80ca5163643b03a33fde804a29cc1e2",
        "type": "github"
      },
      "original": {
        "owner": "NixOS",
        "repo": "nixpkgs",
        "rev": "215d4d0fd80ca5163643b03a33fde804a29cc1e2",
        "type": "github"
      }
    },
    "nixpkgs_2": {
      "locked": {
        "lastModified": 1693158576,
        "narHash": "sha256-aRTTXkYvhXosGx535iAFUaoFboUrZSYb1Ooih/auGp0=",
        "owner": "NixOS",
        "repo": "nixpkgs",
        "rev": "a999c1cc0c9eb2095729d5aa03e0d8f7ed256780",
        "type": "github"
      },
      "original": {
        "id": "nixpkgs",
        "ref": "nixos-unstable",
        "type": "indirect"
      }
    },
    "nixpkgs_3": {
      "locked": {
        "lastModified": 1653988320,
        "narHash": "sha256-ZaqFFsSDipZ6KVqriwM34T739+KLYJvNmCWzErjAg7c=",
        "owner": "NixOS",
        "repo": "nixpkgs",
        "rev": "2fa57ed190fd6c7c746319444f34b5917666e5c1",
        "type": "github"
      },
      "original": {
        "owner": "NixOS",
        "ref": "nixos-22.05-small",
        "repo": "nixpkgs",
        "type": "github"
      }
    },
    "nixpkgs_4": {
      "locked": {
        "lastModified": 1686089707,
        "narHash": "sha256-LTNlJcru2qJ0XhlhG9Acp5KyjB774Pza3tRH0pKIb3o=",
        "owner": "NixOS",
        "repo": "nixpkgs",
        "rev": "af21c31b2a1ec5d361ed8050edd0303c31306397",
        "type": "github"
      },
      "original": {
        "owner": "NixOS",
        "ref": "nixpkgs-unstable",
        "repo": "nixpkgs",
        "type": "github"
      }
    },
    "nixpkgs_5": {
      "locked": {
        "lastModified": 1659914493,
        "narHash": "sha256-lkA5X3VNMKirvA+SUzvEhfA7XquWLci+CGi505YFAIs=",
        "owner": "nixos",
        "repo": "nixpkgs",
        "rev": "022caabb5f2265ad4006c1fa5b1ebe69fb0c3faf",
        "type": "github"
      },
      "original": {
        "owner": "nixos",
        "ref": "nixos-21.05",
        "repo": "nixpkgs",
        "type": "github"
      }
    },
    "nixpkgs_6": {
      "locked": {
        "lastModified": 1653988320,
        "narHash": "sha256-ZaqFFsSDipZ6KVqriwM34T739+KLYJvNmCWzErjAg7c=",
        "owner": "NixOS",
        "repo": "nixpkgs",
        "rev": "2fa57ed190fd6c7c746319444f34b5917666e5c1",
        "type": "github"
      },
      "original": {
        "owner": "NixOS",
        "ref": "nixos-22.05-small",
        "repo": "nixpkgs",
        "type": "github"
      }
    },
    "nixpkgs_7": {
      "locked": {
        "lastModified": 1686089707,
        "narHash": "sha256-LTNlJcru2qJ0XhlhG9Acp5KyjB774Pza3tRH0pKIb3o=",
        "owner": "NixOS",
        "repo": "nixpkgs",
        "rev": "af21c31b2a1ec5d361ed8050edd0303c31306397",
        "type": "github"
      },
      "original": {
        "owner": "NixOS",
        "ref": "nixpkgs-unstable",
        "repo": "nixpkgs",
        "type": "github"
      }
    },
    "root": {
      "inputs": {
        "charon": "charon",
        "flake-utils": [
          "charon",
          "flake-utils"
        ],
        "hacl-nix": "hacl-nix",
        "lake": "lake",
        "lean": "lean_2",
        "nixpkgs": [
          "charon",
          "nixpkgs"
        ]
      }
    },
    "rust-overlay": {
      "inputs": {
        "flake-utils": [
          "charon",
          "flake-utils"
        ],
        "nixpkgs": [
          "charon",
          "nixpkgs"
        ]
      },
      "locked": {
        "lastModified": 1701656211,
        "narHash": "sha256-lfFXsLWH4hVbEKR6K+UcDiKxeS6Lz4FkC1DZ9LHqf9Y=",
        "owner": "oxalica",
        "repo": "rust-overlay",
        "rev": "47a276e820ae4ae1b8d98a503bf09d2ceb52dfd8",
        "type": "github"
      },
      "original": {
        "owner": "oxalica",
        "repo": "rust-overlay",
        "type": "github"
      }
    },
    "systems": {
      "locked": {
        "lastModified": 1681028828,
        "narHash": "sha256-Vy1rq5AaRuLzOxct8nz4T6wlgyUR7zLU309k9mBC768=",
        "owner": "nix-systems",
        "repo": "default",
        "rev": "da67096a3b9bf56a91d16901293e51ba5b49a27e",
        "type": "github"
      },
      "original": {
        "owner": "nix-systems",
        "repo": "default",
        "type": "github"
      }
    },
    "systems_2": {
      "locked": {
        "lastModified": 1681028828,
        "narHash": "sha256-Vy1rq5AaRuLzOxct8nz4T6wlgyUR7zLU309k9mBC768=",
        "owner": "nix-systems",
        "repo": "default",
        "rev": "da67096a3b9bf56a91d16901293e51ba5b49a27e",
        "type": "github"
      },
      "original": {
        "owner": "nix-systems",
        "repo": "default",
        "type": "github"
      }
    },
    "systems_3": {
      "locked": {
        "lastModified": 1681028828,
        "narHash": "sha256-Vy1rq5AaRuLzOxct8nz4T6wlgyUR7zLU309k9mBC768=",
        "owner": "nix-systems",
        "repo": "default",
        "rev": "da67096a3b9bf56a91d16901293e51ba5b49a27e",
        "type": "github"
      },
      "original": {
        "owner": "nix-systems",
        "repo": "default",
        "type": "github"
      }
    }
  },
  "root": "root",
  "version": 7
}<|MERGE_RESOLUTION|>--- conflicted
+++ resolved
@@ -8,19 +8,11 @@
         "rust-overlay": "rust-overlay"
       },
       "locked": {
-<<<<<<< HEAD
-        "lastModified": 1701959392,
-        "narHash": "sha256-R38NTAxnQVeMoFnaA0uZJX+WZpZ9hW+nI2GU7Cu2aCs=",
-        "owner": "aeneasverif",
-        "repo": "charon",
-        "rev": "6130c2d04fe72e4873a8c69569f6cb8a2a698a0a",
-=======
         "lastModified": 1702401937,
         "narHash": "sha256-PHm8BLp2S5Q1iaKOJOrn6/5nuQfxzwUcIFEgXJzNhBM=",
         "owner": "aeneasverif",
         "repo": "charon",
         "rev": "45fd166933d7d30e73eae8150192ff4cc1e123df",
->>>>>>> e4798a85
         "type": "github"
       },
       "original": {
@@ -273,11 +265,11 @@
         "nixpkgs": "nixpkgs_4"
       },
       "locked": {
-        "lastModified": 1702380202,
-        "narHash": "sha256-wVFX78YO2pQx4YGxRGDYmHyuUJ/PF4Pms/f/snhuS5g=",
+        "lastModified": 1702429677,
+        "narHash": "sha256-i618pOqR5RdWmDdUvOCVn7MlyiF3REouq2W/SkXYHeo=",
         "owner": "leanprover",
         "repo": "lean4",
-        "rev": "6a629f7d7ff20684102a6d6a106b265aea74f4db",
+        "rev": "2f216b52550e7b12b342d6b1717897ad3630ae63",
         "type": "github"
       },
       "original": {
@@ -326,11 +318,11 @@
         "nixpkgs": "nixpkgs_7"
       },
       "locked": {
-        "lastModified": 1702380202,
-        "narHash": "sha256-wVFX78YO2pQx4YGxRGDYmHyuUJ/PF4Pms/f/snhuS5g=",
+        "lastModified": 1702429677,
+        "narHash": "sha256-i618pOqR5RdWmDdUvOCVn7MlyiF3REouq2W/SkXYHeo=",
         "owner": "leanprover",
         "repo": "lean4",
-        "rev": "6a629f7d7ff20684102a6d6a106b265aea74f4db",
+        "rev": "2f216b52550e7b12b342d6b1717897ad3630ae63",
         "type": "github"
       },
       "original": {
