--- conflicted
+++ resolved
@@ -9,19 +9,11 @@
         "rust-overlay": "rust-overlay"
       },
       "locked": {
-<<<<<<< HEAD
-        "lastModified": 1762333739,
-        "narHash": "sha256-EfRFtgdE+Icq1hu9HJht3Rb4s4mX8ZDTnCs7A7vyWyA=",
-        "owner": "aeneasverif",
-        "repo": "charon",
-        "rev": "ce46b51be5e82533d8d1b964a6974ce01e3f2240",
-=======
         "lastModified": 1762359831,
         "narHash": "sha256-VIK147uHVUyydI+qUPRxnM9G1CMOVzArdv8tJF0wIe4=",
         "owner": "aeneasverif",
         "repo": "charon",
         "rev": "0abce596b83de395b01818d71e166246a3ffe583",
->>>>>>> e3d52f79
         "type": "github"
       },
       "original": {
