--- conflicted
+++ resolved
@@ -427,10 +427,9 @@
 @[reducible] def U64   := Scalar .U64
 @[reducible] def U128  := Scalar .U128
 
-<<<<<<< HEAD
 instance (ty : ScalarTy) : Inhabited (Scalar ty) := by
   constructor; cases ty <;> apply (Scalar.ofInt 0)
-=======
+
 -- TODO: reducible?
 @[reducible] def core_isize_min : Isize := Scalar.ofInt Isize.min (by simp [Scalar.min, Scalar.max]; apply (Scalar.min_le_max .Isize))
 @[reducible] def core_isize_max : Isize := Scalar.ofInt Isize.max (by simp [Scalar.min, Scalar.max]; apply (Scalar.min_le_max .Isize))
@@ -458,7 +457,6 @@
 @[reducible] def core_u64_max : U64 := Scalar.ofInt U64.max
 @[reducible] def core_u128_min : U128 := Scalar.ofInt U128.min
 @[reducible] def core_u128_max : U128 := Scalar.ofInt U128.max
->>>>>>> 4795e5f8
 
 -- TODO: below: not sure this is the best way.
 -- Should we rather overload operations like +, -, etc.?
