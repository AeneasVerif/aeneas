--- conflicted
+++ resolved
@@ -69,13 +69,9 @@
 def massert (b:Bool) : Result Unit :=
   if b then ok () else fail assertionFailure
 
-<<<<<<< HEAD
-def eval_global {α: Type u} (x: Result α) (_: ok? x := by decide): α :=
-=======
 macro "prove_eval_global" : tactic => `(tactic| first | apply Eq.refl | decide)
 
-def eval_global {α: Type u} (x: Result α) (_: ret? x := by prove_eval_global) : α :=
->>>>>>> f4a89caa
+def eval_global {α: Type u} (x: Result α) (_: ok? x := by prove_eval_global) : α :=
   match x with
   | fail _ | div => by contradiction
   | ok x => x
