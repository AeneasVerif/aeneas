{"version": "1.1.0",
 "packagesDir": ".lake/packages",
 "packages":
 [{"url": "https://github.com/leanprover-community/batteries",
   "type": "git",
   "subDir": null,
<<<<<<< HEAD
   "rev": "555ec79bc6effe7009036184a5f73f7d8d4850ed",
=======
   "scope": "leanprover-community",
   "rev": "bba0af6e930ebcbabfacf021b21dd881d58aaa9d",
>>>>>>> 2db905b0
   "name": "batteries",
   "manifestFile": "lake-manifest.json",
   "inputRev": "main",
   "inherited": true,
   "configFile": "lakefile.lean"},
  {"url": "https://github.com/leanprover-community/quote4",
   "type": "git",
   "subDir": null,
   "scope": "leanprover-community",
   "rev": "a7bfa63f5dddbcab2d4e0569c4cac74b2585e2c6",
   "name": "Qq",
   "manifestFile": "lake-manifest.json",
   "inputRev": "master",
   "inherited": true,
   "configFile": "lakefile.lean"},
  {"url": "https://github.com/leanprover-community/aesop",
   "type": "git",
   "subDir": null,
<<<<<<< HEAD
   "rev": "30619d94ce4a3d69cdb87bb1771562ca2e687cfa",
=======
   "scope": "leanprover-community",
   "rev": "a64fe24aa94e21404940e9217363a9a1ed9a33a6",
>>>>>>> 2db905b0
   "name": "aesop",
   "manifestFile": "lake-manifest.json",
   "inputRev": "master",
   "inherited": true,
   "configFile": "lakefile.toml"},
  {"url": "https://github.com/leanprover-community/ProofWidgets4",
   "type": "git",
   "subDir": null,
<<<<<<< HEAD
   "rev": "87c1e7a427d8e21b6eaf8401f12897f52e2c3be9",
   "name": "proofwidgets",
   "manifestFile": "lake-manifest.json",
   "inputRev": "v0.0.38",
=======
   "scope": "leanprover-community",
   "rev": "d1b33202c3a29a079f292de65ea438648123b635",
   "name": "proofwidgets",
   "manifestFile": "lake-manifest.json",
   "inputRev": "v0.0.39",
>>>>>>> 2db905b0
   "inherited": true,
   "configFile": "lakefile.lean"},
  {"url": "https://github.com/leanprover/lean4-cli",
   "type": "git",
   "subDir": null,
   "scope": "",
   "rev": "a11566029bd9ec4f68a65394e8c3ff1af74c1a29",
   "name": "Cli",
   "manifestFile": "lake-manifest.json",
   "inputRev": "main",
   "inherited": true,
   "configFile": "lakefile.lean"},
  {"url": "https://github.com/leanprover-community/import-graph",
   "type": "git",
   "subDir": null,
   "scope": "leanprover-community",
   "rev": "d366a602cc4a325a6f9db3a3991dfa6d6cf409c5",
   "name": "importGraph",
   "manifestFile": "lake-manifest.json",
   "inputRev": "main",
   "inherited": true,
   "configFile": "lakefile.toml"},
  {"url": "https://github.com/leanprover-community/mathlib4.git",
   "type": "git",
   "subDir": null,
<<<<<<< HEAD
   "rev": "dfc07f1b6271219de25170e4936fee9443d4234c",
=======
   "scope": "",
   "rev": "5d74b273dd4c171c1f57a2d75abc1d3e27d7095a",
>>>>>>> 2db905b0
   "name": "mathlib",
   "manifestFile": "lake-manifest.json",
   "inputRev": null,
   "inherited": false,
   "configFile": "lakefile.lean"}],
 "name": "base",
 "lakeDir": ".lake"}<|MERGE_RESOLUTION|>--- conflicted
+++ resolved
@@ -4,12 +4,8 @@
  [{"url": "https://github.com/leanprover-community/batteries",
    "type": "git",
    "subDir": null,
-<<<<<<< HEAD
-   "rev": "555ec79bc6effe7009036184a5f73f7d8d4850ed",
-=======
    "scope": "leanprover-community",
    "rev": "bba0af6e930ebcbabfacf021b21dd881d58aaa9d",
->>>>>>> 2db905b0
    "name": "batteries",
    "manifestFile": "lake-manifest.json",
    "inputRev": "main",
@@ -28,12 +24,8 @@
   {"url": "https://github.com/leanprover-community/aesop",
    "type": "git",
    "subDir": null,
-<<<<<<< HEAD
-   "rev": "30619d94ce4a3d69cdb87bb1771562ca2e687cfa",
-=======
    "scope": "leanprover-community",
    "rev": "a64fe24aa94e21404940e9217363a9a1ed9a33a6",
->>>>>>> 2db905b0
    "name": "aesop",
    "manifestFile": "lake-manifest.json",
    "inputRev": "master",
@@ -42,18 +34,11 @@
   {"url": "https://github.com/leanprover-community/ProofWidgets4",
    "type": "git",
    "subDir": null,
-<<<<<<< HEAD
-   "rev": "87c1e7a427d8e21b6eaf8401f12897f52e2c3be9",
-   "name": "proofwidgets",
-   "manifestFile": "lake-manifest.json",
-   "inputRev": "v0.0.38",
-=======
    "scope": "leanprover-community",
    "rev": "d1b33202c3a29a079f292de65ea438648123b635",
    "name": "proofwidgets",
    "manifestFile": "lake-manifest.json",
    "inputRev": "v0.0.39",
->>>>>>> 2db905b0
    "inherited": true,
    "configFile": "lakefile.lean"},
   {"url": "https://github.com/leanprover/lean4-cli",
@@ -79,12 +64,8 @@
   {"url": "https://github.com/leanprover-community/mathlib4.git",
    "type": "git",
    "subDir": null,
-<<<<<<< HEAD
-   "rev": "dfc07f1b6271219de25170e4936fee9443d4234c",
-=======
    "scope": "",
    "rev": "5d74b273dd4c171c1f57a2d75abc1d3e27d7095a",
->>>>>>> 2db905b0
    "name": "mathlib",
    "manifestFile": "lake-manifest.json",
    "inputRev": null,
