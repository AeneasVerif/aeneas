import Lean
import Lean.Meta.Tactic.Simp
import Aeneas.Std.Core.Core
import Aeneas.Progress.Init
import Aeneas.ScalarTac.ScalarTac
import Aeneas.Bvify.Init
import Aeneas.Nat
import Aeneas.Int
import Aeneas.SimpLists.Init

namespace Aeneas

namespace Std

-- Deactivate the warnings which appear when we use `#assert`
set_option linter.hashCommand false

/-!
# Machine Integers

Because they tend to behave quite differently, we have two classes of machine integers: one for
signed integers, and another for unsigned integers. Inside of each class, we factor out definitions.
-/

open Result Error

/-- Kinds of unsigned integers -/
inductive UScalarTy where
| Usize
| U8
| U16
| U32
| U64
| U128

/-- Kinds of signed integers -/
inductive IScalarTy where
| Isize
| I8
| I16
| I32
| I64
| I128

def UScalarTy.numBits (ty : UScalarTy) : Nat :=
  match ty with
  | Usize => System.Platform.numBits
  | U8 => 8
  | U16 => 16
  | U32 => 32
  | U64 => 64
  | U128 => 128

def IScalarTy.numBits (ty : IScalarTy) : Nat :=
  match ty with
  | Isize => System.Platform.numBits
  | I8 => 8
  | I16 => 16
  | I32 => 32
  | I64 => 64
  | I128 => 128

/-- Signed integer -/
structure UScalar (ty : UScalarTy) where
  /- The internal representation is a bit-vector -/
  bv : BitVec ty.numBits
deriving Repr, BEq, DecidableEq

def UScalar.val {ty} (x : UScalar ty) : ℕ := x.bv.toNat

/-- Unsigned integer -/
structure IScalar (ty : IScalarTy) where
  /- The internal representation is a bit-vector -/
  bv : BitVec ty.numBits
deriving Repr, BEq, DecidableEq

def IScalar.val {ty} (x : IScalar ty) : ℤ := x.bv.toInt

/-!
# Bounds, Size

**Remark:** we mark most constants as irreducible because otherwise it leads to issues
when using tactics like `assumption`: it often happens that unification attempts to reduce
complex expressions (for instance by trying to reduce an expression like `2^128`, which
is extremely expensive).
-/

irreducible_def UScalar.max (ty : UScalarTy) : Nat := 2^ty.numBits-1
irreducible_def IScalar.min (ty : IScalarTy) : Int := -2^(ty.numBits - 1)
irreducible_def IScalar.max (ty : IScalarTy) : Int := 2^(ty.numBits - 1)-1

irreducible_def UScalar.size (ty : UScalarTy) : Nat := 2^ty.numBits
irreducible_def IScalar.size (ty : IScalarTy) : Int := 2^ty.numBits

/-! ## Num Bits -/
irreducible_def U8.numBits    : Nat := UScalarTy.U8.numBits
irreducible_def U16.numBits   : Nat := UScalarTy.U16.numBits
irreducible_def U32.numBits   : Nat := UScalarTy.U32.numBits
irreducible_def U64.numBits   : Nat := UScalarTy.U64.numBits
irreducible_def U128.numBits  : Nat := UScalarTy.U128.numBits
irreducible_def Usize.numBits : Nat := UScalarTy.Usize.numBits

irreducible_def I8.numBits    : Nat := IScalarTy.I8.numBits
irreducible_def I16.numBits   : Nat := IScalarTy.I16.numBits
irreducible_def I32.numBits   : Nat := IScalarTy.I32.numBits
irreducible_def I64.numBits   : Nat := IScalarTy.I64.numBits
irreducible_def I128.numBits  : Nat := IScalarTy.I128.numBits
irreducible_def Isize.numBits : Nat := IScalarTy.Isize.numBits

/-! ## Bounds -/
irreducible_def U8.max    : Nat := 2^U8.numBits - 1
irreducible_def U16.max   : Nat := 2^U16.numBits - 1
irreducible_def U32.max   : Nat := 2^U32.numBits - 1
irreducible_def U64.max   : Nat := 2^U64.numBits - 1
irreducible_def U128.max  : Nat := 2^U128.numBits - 1
irreducible_def Usize.max : Nat := 2^Usize.numBits - 1

irreducible_def I8.min    : Int := -2^(I8.numBits - 1)
irreducible_def I8.max    : Int := 2^(I8.numBits - 1) - 1
irreducible_def I16.min   : Int := -2^(I16.numBits - 1)
irreducible_def I16.max   : Int := 2^(I16.numBits - 1) - 1
irreducible_def I32.min   : Int := -2^(I32.numBits - 1)
irreducible_def I32.max   : Int := 2^(I32.numBits - 1) - 1
irreducible_def I64.min   : Int := -2^(I64.numBits - 1)
irreducible_def I64.max   : Int := 2^(I64.numBits - 1) - 1
irreducible_def I128.min  : Int := -2^(I128.numBits - 1)
irreducible_def I128.max  : Int := 2^(I128.numBits - 1) - 1
irreducible_def Isize.min : Int := -2^(Isize.numBits - 1)
irreducible_def Isize.max : Int := 2^(Isize.numBits - 1) - 1

/-! ## Size -/
irreducible_def U8.size    : Nat := 2^U8.numBits
irreducible_def U16.size   : Nat := 2^U16.numBits
irreducible_def U32.size   : Nat := 2^U32.numBits
irreducible_def U64.size   : Nat := 2^U64.numBits
irreducible_def U128.size  : Nat := 2^U128.numBits
irreducible_def Usize.size : Nat := 2^Usize.numBits

irreducible_def I8.size    : Nat := 2^I8.numBits
irreducible_def I16.size   : Nat := 2^I16.numBits
irreducible_def I32.size   : Nat := 2^I32.numBits
irreducible_def I64.size   : Nat := 2^I64.numBits
irreducible_def I128.size  : Nat := 2^I128.numBits
irreducible_def Isize.size : Nat := 2^Isize.numBits

/-! ## "Reduced" Constants -/
/-! ### Size -/
def I8.rSize   : Int := 256
def I16.rSize  : Int := 65536
def I32.rSize  : Int := 4294967296
def I64.rSize  : Int := 18446744073709551616
def I128.rSize : Int := 340282366920938463463374607431768211456

def U8.rSize   : Nat := 256
def U16.rSize  : Nat := 65536
def U32.rSize  : Nat := 4294967296
def U64.rSize  : Nat := 18446744073709551616
def U128.rSize : Nat := 340282366920938463463374607431768211456

/-! ### Bounds -/
def U8.rMax   : Nat := 255
def U16.rMax  : Nat := 65535
def U32.rMax  : Nat := 4294967295
def U64.rMax  : Nat := 18446744073709551615
def U128.rMax : Nat := 340282366920938463463374607431768211455
def Usize.rMax : Nat := 2^System.Platform.numBits-1

def I8.rMin   : Int := -128
def I8.rMax   : Int := 127
def I16.rMin  : Int := -32768
def I16.rMax  : Int := 32767
def I32.rMin  : Int := -2147483648
def I32.rMax  : Int := 2147483647
def I64.rMin  : Int := -9223372036854775808
def I64.rMax  : Int := 9223372036854775807
def I128.rMin : Int := -170141183460469231731687303715884105728
def I128.rMax : Int := 170141183460469231731687303715884105727
def Isize.rMin : Int := -2^(System.Platform.numBits - 1)
def Isize.rMax : Int := 2^(System.Platform.numBits - 1)-1

def UScalar.rMax (ty : UScalarTy) : Nat :=
  match ty with
  | .Usize => Usize.rMax
  | .U8    => U8.rMax
  | .U16   => U16.rMax
  | .U32   => U32.rMax
  | .U64   => U64.rMax
  | .U128  => U128.rMax

def IScalar.rMin (ty : IScalarTy) : Int :=
  match ty with
  | .Isize => Isize.rMin
  | .I8    => I8.rMin
  | .I16   => I16.rMin
  | .I32   => I32.rMin
  | .I64   => I64.rMin
  | .I128  => I128.rMin

def IScalar.rMax (ty : IScalarTy) : Int :=
  match ty with
  | .Isize => Isize.rMax
  | .I8    => I8.rMax
  | .I16   => I16.rMax
  | .I32   => I32.rMax
  | .I64   => I64.rMax
  | .I128  => I128.rMax

/-! # Theorems -/
theorem UScalarTy.numBits_nonzero (ty : UScalarTy) : ty.numBits ≠ 0 := by
  cases ty <;> simp [numBits]
  cases System.Platform.numBits_eq <;> simp_all

theorem IScalarTy.numBits_nonzero (ty : IScalarTy) : ty.numBits ≠ 0 := by
  cases ty <;> simp [numBits]
  cases System.Platform.numBits_eq <;> simp_all

@[defeq, simp, scalar_tac_simps, simp_scalar_simps, bvify_simps, grind =] theorem UScalarTy.U8_numBits_eq    : UScalarTy.U8.numBits    = 8 := by rfl
@[defeq, simp, scalar_tac_simps, simp_scalar_simps, bvify_simps, grind =] theorem UScalarTy.U16_numBits_eq   : UScalarTy.U16.numBits   = 16 := by rfl
@[defeq, simp, scalar_tac_simps, simp_scalar_simps, bvify_simps, grind =] theorem UScalarTy.U32_numBits_eq   : UScalarTy.U32.numBits   = 32 := by rfl
@[defeq, simp, scalar_tac_simps, simp_scalar_simps, bvify_simps, grind =] theorem UScalarTy.U64_numBits_eq   : UScalarTy.U64.numBits   = 64 := by rfl
@[defeq, simp, scalar_tac_simps, simp_scalar_simps, bvify_simps, grind =] theorem UScalarTy.U128_numBits_eq  : UScalarTy.U128.numBits  = 128 := by rfl
@[defeq, simp, scalar_tac_simps, simp_scalar_simps, bvify_simps, grind =] theorem UScalarTy.Usize_numBits_eq : UScalarTy.Usize.numBits = System.Platform.numBits := by rfl

@[defeq, simp, scalar_tac_simps, simp_scalar_simps, bvify_simps, grind =] theorem IScalarTy.I8_numBits_eq    : IScalarTy.I8.numBits    = 8 := by rfl
@[defeq, simp, scalar_tac_simps, simp_scalar_simps, bvify_simps, grind =] theorem IScalarTy.I16_numBits_eq   : IScalarTy.I16.numBits   = 16 := by rfl
@[defeq, simp, scalar_tac_simps, simp_scalar_simps, bvify_simps, grind =] theorem IScalarTy.I32_numBits_eq   : IScalarTy.I32.numBits   = 32 := by rfl
@[defeq, simp, scalar_tac_simps, simp_scalar_simps, bvify_simps, grind =] theorem IScalarTy.I64_numBits_eq   : IScalarTy.I64.numBits   = 64 := by rfl
@[defeq, simp, scalar_tac_simps, simp_scalar_simps, bvify_simps, grind =] theorem IScalarTy.I128_numBits_eq  : IScalarTy.I128.numBits  = 128 := by rfl
@[defeq, simp, scalar_tac_simps, simp_scalar_simps, bvify_simps, grind =] theorem IScalarTy.Isize_numBits_eq : IScalarTy.Isize.numBits = System.Platform.numBits := by rfl

@[simp, grind =] theorem UScalar.max_UScalarTy_U8_eq    : UScalar.max .U8 = U8.max := by simp [UScalar.max, U8.max, U8.numBits]
@[simp, grind =] theorem UScalar.max_UScalarTy_U16_eq   : UScalar.max .U16 = U16.max := by simp [UScalar.max, U16.max, U16.numBits]
@[simp, grind =] theorem UScalar.max_UScalarTy_U32_eq   : UScalar.max .U32 = U32.max := by simp [UScalar.max, U32.max, U32.numBits]
@[simp, grind =] theorem UScalar.max_UScalarTy_U64_eq   : UScalar.max .U64 = U64.max := by simp [UScalar.max, U64.max, U64.numBits]
@[simp, grind =] theorem UScalar.max_UScalarTy_U128_eq  : UScalar.max .U128 = U128.max := by simp [UScalar.max, U128.max, U128.numBits]
@[scalar_tac_simps, grind =] theorem UScalar.max_USize_eq : UScalar.max .Usize = Usize.max := by simp [UScalar.max, Usize.max, Usize.numBits]

@[simp, grind =] theorem IScalar.min_IScalarTy_I8_eq    : IScalar.min .I8 = I8.min := by simp [IScalar.min, I8.min, I8.numBits]
@[simp, grind =] theorem IScalar.max_IScalarTy_I8_eq    : IScalar.max .I8 = I8.max := by simp [IScalar.max, I8.max, I8.numBits]
@[simp, grind =] theorem IScalar.min_IScalarTy_I16_eq   : IScalar.min .I16 = I16.min := by simp [IScalar.min, I16.min, I16.numBits]
@[simp, grind =] theorem IScalar.max_IScalarTy_I16_eq   : IScalar.max .I16 = I16.max := by simp [IScalar.max, I16.max, I16.numBits]
@[simp, grind =] theorem IScalar.min_IScalarTy_I32_eq   : IScalar.min .I32 = I32.min := by simp [IScalar.min, I32.min, I32.numBits]
@[simp, grind =] theorem IScalar.max_IScalarTy_I32_eq   : IScalar.max .I32 = I32.max := by simp [IScalar.max, I32.max, I32.numBits]
@[simp, grind =] theorem IScalar.min_IScalarTy_I64_eq   : IScalar.min .I64 = I64.min := by simp [IScalar.min, I64.min, I64.numBits]
@[simp, grind =] theorem IScalar.max_IScalarTy_I64_eq   : IScalar.max .I64 = I64.max := by simp [IScalar.max, I64.max, I64.numBits]
@[simp, grind =] theorem IScalar.min_IScalarTy_I128_eq  : IScalar.min .I128 = I128.min := by simp [IScalar.min, I128.min, I128.numBits]
@[simp, grind =] theorem IScalar.max_IScalarTy_I128_eq  : IScalar.max .I128 = I128.max := by simp [IScalar.max, I128.max, I128.numBits]
@[scalar_tac_simps, grind =] theorem IScalar.min_ISize_eq : IScalar.min .Isize = Isize.min := by simp [IScalar.min, Isize.min, Isize.numBits]
@[scalar_tac_simps, grind =] theorem IScalar.max_ISize_eq : IScalar.max .Isize = Isize.max := by simp [IScalar.max, Isize.max, Isize.numBits]

@[scalar_tac_simps, grind =] theorem U8.max_eq    : U8.max = 255 := by simp [U8.max, U8.numBits]
@[scalar_tac_simps, grind =] theorem U16.max_eq   : U16.max = 65535 := by simp [U16.max, U16.numBits]
@[scalar_tac_simps, grind =] theorem U32.max_eq   : U32.max = 4294967295 := by simp [U32.max, U32.numBits]
@[scalar_tac_simps, grind =] theorem U64.max_eq   : U64.max = 18446744073709551615 := by simp [U64.max, U64.numBits]
@[scalar_tac_simps, grind =] theorem U128.max_eq  : U128.max = 340282366920938463463374607431768211455 := by simp [U128.max, U128.numBits]

@[scalar_tac_simps, grind =] theorem I8.min_eq    : I8.min = -128 := by simp [I8.min, I8.numBits]
@[scalar_tac_simps, grind =] theorem I8.max_eq    : I8.max = 127 := by simp [I8.max, I8.numBits]
@[scalar_tac_simps, grind =] theorem I16.min_eq   : I16.min = -32768 := by simp [I16.min, I16.numBits]
@[scalar_tac_simps, grind =] theorem I16.max_eq   : I16.max = 32767 := by simp [I16.max, I16.numBits]
@[scalar_tac_simps, grind =] theorem I32.min_eq   : I32.min = -2147483648 := by simp [I32.min, I32.numBits]
@[scalar_tac_simps, grind =] theorem I32.max_eq   : I32.max = 2147483647 := by simp [I32.max, I32.numBits]
@[scalar_tac_simps, grind =] theorem I64.min_eq   : I64.min = -9223372036854775808 := by simp [I64.min, I64.numBits]
@[scalar_tac_simps, grind =] theorem I64.max_eq   : I64.max = 9223372036854775807 := by simp [I64.max, I64.numBits]
@[scalar_tac_simps, grind =] theorem I128.min_eq  : I128.min = -170141183460469231731687303715884105728 := by simp [I128.min, I128.numBits]
@[scalar_tac_simps, grind =] theorem I128.max_eq  : I128.max = 170141183460469231731687303715884105727 := by simp [I128.max, I128.numBits]

local syntax "simp_bounds" : tactic
local macro_rules
| `(tactic|simp_bounds) =>
  `(tactic|
      simp [
      UScalar.rMax, UScalar.max,
      Usize.rMax, Usize.rMax, Usize.max,
      U8.rMax, U8.max, U16.rMax, U16.max, U32.rMax, U32.max,
      U64.rMax, U64.max, U128.rMax, U128.max,
      U8.numBits, U16.numBits, U32.numBits, U64.numBits, U128.numBits, Usize.numBits,
      UScalar.size, U8.size, U16.size, U32.size, U64.size, U128.size, Usize.size,
      IScalar.rMax, IScalar.max,
      IScalar.rMin, IScalar.min,
      Isize.rMax, Isize.rMax, Isize.max,
      I8.rMax, I8.max, I16.rMax, I16.max, I32.rMax, I32.max,
      I64.rMax, I64.max, I128.rMax, I128.max,
      Isize.rMin, Isize.rMin, Isize.min,
      I8.rMin, I8.min, I16.rMin, I16.min, I32.rMin, I32.min,
      I64.rMin, I64.min, I128.rMin, I128.min,
      I8.numBits, I16.numBits, I32.numBits, I64.numBits, I128.numBits, Isize.numBits,
      IScalar.size, I8.size, I16.size, I32.size, I64.size, I128.size, Isize.size])

theorem Usize.bounds_eq :
  Usize.max = U32.max ∨ Usize.max = U64.max := by
  simp [Usize.max, Usize.numBits]
  cases System.Platform.numBits_eq <;>
  simp [*] <;>
  simp_bounds

grind_pattern Usize.bounds_eq => Usize.max

theorem Isize.bounds_eq :
  (Isize.min = I32.min ∧ Isize.max = I32.max)
  ∨ (Isize.min = I64.min ∧ Isize.max = I64.max) := by
  simp [Isize.min, Isize.max, Isize.numBits]
  cases System.Platform.numBits_eq <;>
  simp [*] <;> simp [*, I32.min, I32.numBits, I32.max, I64.min, I64.numBits, I64.max]

grind_pattern Isize.bounds_eq => Isize.max
grind_pattern Isize.bounds_eq => Isize.min

theorem UScalar.rMax_eq_max (ty : UScalarTy) : UScalar.rMax ty = UScalar.max ty := by
  cases ty <;>
  simp_bounds

theorem IScalar.rbound_eq_bound (ty : IScalarTy) :
  IScalar.rMin ty = IScalar.min ty ∧ IScalar.rMax ty = IScalar.max ty := by
  cases ty <;> split_conjs <;>
  simp_bounds

theorem IScalar.rMin_eq_min (ty : IScalarTy) : IScalar.rMin ty = IScalar.min ty := by
  apply (IScalar.rbound_eq_bound ty).left

theorem IScalar.rMax_eq_max (ty : IScalarTy) : IScalar.rMax ty = IScalar.max ty := by
  apply (IScalar.rbound_eq_bound ty).right

/-!
# "Conservative" Bounds

We use those because we can't compare to the isize bounds (which can't
reduce at compile-time). Whenever we perform an arithmetic operation like
addition we need to check that the result is in bounds: we first compare
to the conservative bounds, which reduces, then compare to the real bounds.

This is useful for the various #asserts that we want to reduce at
type-checking time, or when defining constants.
-/

def UScalarTy.cNumBits (ty : UScalarTy) : Nat :=
  match ty with
  | .Usize => U32.numBits
  | _ => ty.numBits

def IScalarTy.cNumBits (ty : IScalarTy) : Nat :=
  match ty with
  | .Isize => I32.numBits
  | _ => ty.numBits

theorem UScalarTy.cNumBits_le (ty : UScalarTy) : ty.cNumBits ≤ ty.numBits := by
  cases ty <;> simp only [cNumBits, U32.numBits, numBits, System.Platform.le_numBits, le_refl]

theorem IScalarTy.cNumBits_le (ty : IScalarTy) : ty.cNumBits ≤ ty.numBits := by
  cases ty <;> simp only [cNumBits, I32.numBits, numBits, System.Platform.le_numBits, le_refl]

theorem UScalarTy.cNumBits_nonzero (ty : UScalarTy) : ty.cNumBits ≠ 0 := by
  cases ty <;> simp [cNumBits, U32.numBits]

theorem IScalarTy.cNumBits_nonzero (ty : IScalarTy) : ty.cNumBits ≠ 0 := by
  cases ty <;> simp [cNumBits, I32.numBits]

def UScalar.cMax (ty : UScalarTy) : Nat :=
  match ty with
  | .Usize => UScalar.rMax .U32
  | _ => UScalar.rMax ty

def IScalar.cMin (ty : IScalarTy) : Int :=
  match ty with
  | .Isize => IScalar.rMin .I32
  | _ => IScalar.rMin ty

def IScalar.cMax (ty : IScalarTy) : Int :=
  match ty with
  | .Isize => IScalar.rMax .I32
  | _ => IScalar.rMax ty

@[grind .]
theorem UScalar.hBounds {ty} (x : UScalar ty) : x.val < 2^ty.numBits := by
  cases h: x.bv
  simp only [val, h, BitVec.toNat_ofFin, Fin.is_lt]

def UScalar.hSize {ty} (x : UScalar ty) : x.val < UScalar.size ty := by
  cases h: x.bv
  simp [h, val, size]

def UScalar.rMax_eq_pow_numBits (ty : UScalarTy) : UScalar.rMax ty = 2^ty.numBits - 1 := by
  cases ty <;> simp [rMax] <;> simp_bounds

def UScalar.cMax_eq_pow_cNumBits (ty : UScalarTy) : UScalar.cMax ty = 2^ty.cNumBits - 1 := by
  cases ty <;> simp [cMax, UScalarTy.cNumBits] <;> simp_bounds

def UScalar.cMax_le_rMax (ty : UScalarTy) : UScalar.cMax ty ≤ UScalar.rMax ty := by
  have := rMax_eq_pow_numBits ty
  have := cMax_eq_pow_cNumBits ty
  have := ty.cNumBits_le
  have := @Nat.pow_le_pow_right 2 (by simp) ty.cNumBits ty.numBits ty.cNumBits_le
  omega

def UScalar.hrBounds {ty} (x : UScalar ty) : x.val ≤ UScalar.rMax ty := by
  have := UScalar.hBounds x
  have := UScalar.rMax_eq_pow_numBits ty
  omega

def UScalar.hmax {ty} (x : UScalar ty) : x.val < 2^ty.numBits := x.hBounds

theorem IScalar.hBounds {ty} (x : IScalar ty) :
  -2^(ty.numBits - 1) ≤ x.val ∧ x.val < 2^(ty.numBits - 1) := by
  match x with
  | ⟨ ⟨ fin ⟩ ⟩ =>
    simp [val, BitVec.toInt]
    cases ty <;> simp at * <;> try omega

    have hFinLt := fin.isLt
    cases h: System.Platform.numBits_eq <;>
    simp_all only [IScalarTy.Isize_numBits_eq, true_or, Nat.add_one_sub_one] <;>
    omega

def IScalar.rMin_eq_pow_numBits (ty : IScalarTy) : IScalar.rMin ty = -2^(ty.numBits - 1) := by
  cases ty <;> simp <;> simp_bounds

def IScalar.rMax_eq_pow_numBits (ty : IScalarTy) : IScalar.rMax ty = 2^(ty.numBits - 1) - 1 := by
  cases ty <;> simp [rMax] <;> simp_bounds

def IScalar.cMin_eq_pow_cNumBits (ty : IScalarTy) : IScalar.cMin ty = -2^(ty.cNumBits - 1) := by
  cases ty <;> simp [cMin, IScalarTy.cNumBits] <;> simp_bounds

def IScalar.cMax_eq_pow_cNumBits (ty : IScalarTy) : IScalar.cMax ty = 2^(ty.cNumBits - 1) - 1 := by
  cases ty <;> simp [cMax, IScalarTy.cNumBits] <;> simp_bounds

def IScalar.rMin_le_cMin (ty : IScalarTy) : IScalar.rMin ty ≤ IScalar.cMin ty := by
  have := rMin_eq_pow_numBits ty
  have := cMin_eq_pow_cNumBits ty
  have := ty.cNumBits_le
  have := ty.cNumBits_nonzero
  have := @Nat.pow_le_pow_right 2 (by simp) (ty.cNumBits - 1) (ty.numBits - 1) (by omega)
  zify at this
  omega

def IScalar.cMax_le_rMax (ty : IScalarTy) : IScalar.cMax ty ≤ IScalar.rMax ty := by
  have := rMax_eq_pow_numBits ty
  have := cMax_eq_pow_cNumBits ty
  have := ty.cNumBits_le
  have := ty.cNumBits_nonzero
  have := @Nat.pow_le_pow_right 2 (by simp) (ty.cNumBits - 1) (ty.numBits - 1) (by omega)
  zify at this
  omega

theorem IScalar.hrBounds {ty} (x : IScalar ty) :
  IScalar.rMin ty ≤ x.val ∧ x.val ≤ IScalar.rMax ty := by
  have := IScalar.hBounds x
  have := IScalar.rMin_eq_pow_numBits ty
  have := IScalar.rMax_eq_pow_numBits ty
  omega

def IScalar.hmin {ty} (x : IScalar ty) : -2^(ty.numBits - 1) ≤ x.val := x.hBounds.left
def IScalar.hmax {ty} (x : IScalar ty) : x.val < 2^(ty.numBits - 1) := x.hBounds.right

instance {ty} : BEq (UScalar ty) where
  beq a b := a.bv = b.bv

instance {ty} : BEq (IScalar ty) where
  beq a b := a.bv = b.bv

instance {ty} : LawfulBEq (UScalar ty) where
  eq_of_beq {a b} := by cases a; cases b; simp [BEq.beq]
  rfl {a} := by cases a; simp [BEq.beq]

instance {ty} : LawfulBEq (IScalar ty) where
  eq_of_beq {a b} := by cases a; cases b; simp[BEq.beq]
  rfl {a} := by cases a; simp [BEq.beq]

instance (ty : UScalarTy) : CoeOut (UScalar ty) Nat where
  coe := λ v => v.val

instance (ty : IScalarTy) : CoeOut (IScalar ty) Int where
  coe := λ v => v.val

/- Activate the ↑ notation -/
attribute [coe] UScalar.val IScalar.val

theorem UScalar.bound_suffices (ty : UScalarTy) (x : Nat) :
  x ≤ UScalar.cMax ty -> x < 2^ty.numBits
  := by
  intro h
  have := UScalar.rMax_eq_pow_numBits ty
  have : 0 < 2^ty.numBits := by simp
  have := cMax_le_rMax ty
  omega

theorem IScalar.bound_suffices (ty : IScalarTy) (x : Int) :
  IScalar.cMin ty ≤ x ∧ x ≤ IScalar.cMax ty ->
  -2^(ty.numBits - 1) ≤ x ∧ x < 2^(ty.numBits - 1)
  := by
  intro h
  have := ty.cNumBits_nonzero
  have := ty.numBits_nonzero
  have := ty.cNumBits_le
  have := IScalar.rMin_eq_pow_numBits ty
  have := IScalar.rMax_eq_pow_numBits ty
  have := rMin_le_cMin ty
  have := cMax_le_rMax ty
  omega

def UScalar.ofNatCore {ty : UScalarTy} (x : Nat) (h : x < 2^ty.numBits) : UScalar ty :=
  { bv := ⟨ x, h ⟩ }

def IScalar.ofIntCore {ty : IScalarTy} (x : Int) (_ : -2^(ty.numBits-1) ≤ x ∧ x < 2^(ty.numBits - 1)) : IScalar ty :=
  -- TODO: we should leave `x` unchanged if it is positive, so that expressions like `(1#isize).val` can reduce to `1`
  let x' := (x % 2^ty.numBits).toNat
  have h : x' < 2^ty.numBits := by
    zify
    simp +zetaDelta only [Int.ofNat_toNat, sup_lt_iff, Nat.ofNat_pos, pow_pos, and_true]
    apply Int.emod_lt_of_pos; simp
  { bv := ⟨ x', h ⟩ }

@[reducible] def UScalar.ofNat {ty : UScalarTy} (x : Nat)
  (hInBounds : x ≤ UScalar.cMax ty := by decide) : UScalar ty :=
  UScalar.ofNatCore x (UScalar.bound_suffices ty x hInBounds)

@[reducible] def IScalar.ofInt {ty : IScalarTy} (x : Int)
  (hInBounds : IScalar.cMin ty ≤ x ∧ x ≤ IScalar.cMax ty := by decide) : IScalar ty :=
  IScalar.ofIntCore x (IScalar.bound_suffices ty x hInBounds)

@[simp] abbrev UScalar.inBounds (ty : UScalarTy) (x : Nat) : Prop :=
  x < 2^ty.numBits

@[simp] abbrev IScalar.inBounds (ty : IScalarTy) (x : Int) : Prop :=
  - 2^(ty.numBits - 1) ≤ x ∧ x < 2^(ty.numBits - 1)

@[simp] abbrev UScalar.check_bounds (ty : UScalarTy) (x : Nat) : Bool :=
  x < 2^ty.numBits

@[simp] abbrev IScalar.check_bounds (ty : IScalarTy) (x : Int) : Bool :=
  -2^(ty.numBits - 1) ≤ x ∧ x < 2^(ty.numBits - 1)

theorem UScalar.check_bounds_imp_inBounds {ty : UScalarTy} {x : Nat}
  (h: UScalar.check_bounds ty x) :
  UScalar.inBounds ty x := by
  simp at *; apply h

theorem UScalar.check_bounds_eq_inBounds (ty : UScalarTy) (x : Nat) :
  UScalar.check_bounds ty x ↔ UScalar.inBounds ty x := by
  constructor <;> intro h
  . apply (check_bounds_imp_inBounds h)
  . simp_all

theorem IScalar.check_bounds_imp_inBounds {ty : IScalarTy} {x : Int}
  (h: IScalar.check_bounds ty x) :
  IScalar.inBounds ty x := by
  simp at *; apply h

theorem IScalar.check_bounds_eq_inBounds (ty : IScalarTy) (x : Int) :
  IScalar.check_bounds ty x ↔ IScalar.inBounds ty x := by
  constructor <;> intro h
  . apply (check_bounds_imp_inBounds h)
  . simp_all

def UScalar.tryMkOpt (ty : UScalarTy) (x : Nat) : Option (UScalar ty) :=
  if h:UScalar.check_bounds ty x then
    some (UScalar.ofNatCore x (UScalar.check_bounds_imp_inBounds h))
  else none

def UScalar.tryMk (ty : UScalarTy) (x : Nat) : Result (UScalar ty) :=
  Result.ofOption (tryMkOpt ty x) integerOverflow

def IScalar.tryMkOpt (ty : IScalarTy) (x : Int) : Option (IScalar ty) :=
  if h:IScalar.check_bounds ty x then
    some (IScalar.ofIntCore x (IScalar.check_bounds_imp_inBounds h))
  else none

def IScalar.tryMk (ty : IScalarTy) (x : Int) : Result (IScalar ty) :=
  Result.ofOption (tryMkOpt ty x) integerOverflow

theorem UScalar.tryMkOpt_eq (ty : UScalarTy) (x : Nat) :
  match tryMkOpt ty x with
  | some y => y.val = x ∧ inBounds ty x
  | none => ¬ (inBounds ty x) := by
  simp [tryMkOpt, ofNatCore]
  have h := check_bounds_eq_inBounds ty x
  split_ifs <;> simp_all
  simp [UScalar.val, UScalarTy.numBits] at *

theorem UScalar.tryMk_eq (ty : UScalarTy) (x : Nat) :
  match tryMk ty x with
  | ok y => y.val = x ∧ inBounds ty x
  | fail _ => ¬ (inBounds ty x)
  | _ => False := by
  have := UScalar.tryMkOpt_eq ty x
  simp [tryMk, ofOption]
  cases h: tryMkOpt ty x <;> simp_all

theorem IScalar.tryMkOpt_eq (ty : IScalarTy) (x : Int) :
  match tryMkOpt ty x with
  | some y => y.val = x ∧ inBounds ty x
  | none => ¬ (inBounds ty x) := by
  simp [tryMkOpt, ofIntCore]
  have h := check_bounds_eq_inBounds ty x
  split_ifs <;> simp_all
  simp [IScalar.val, IScalarTy.numBits] at *
  cases ty <;>
  simp_all [] <;>
  simp [Int.bmod] <;> split <;> (try omega) <;>
  cases h: System.Platform.numBits_eq <;> simp_all <;> omega

theorem IScalar.tryMk_eq (ty : IScalarTy) (x : Int) :
  match tryMk ty x with
  | ok y => y.val = x ∧ inBounds ty x
  | fail _ => ¬ (inBounds ty x)
  | _ => False := by
  have := tryMkOpt_eq ty x
  simp [tryMk]
  cases h : tryMkOpt ty x <;> simp_all

@[simp] theorem UScalar.zero_in_cbounds {ty : UScalarTy} : 0 < 2^ty.numBits := by
  simp

@[simp] theorem IScalar.zero_in_cbounds {ty : IScalarTy} :
  -2^(ty.numBits - 1) ≤ 0 ∧ 0 < 2^(ty.numBits - 1) := by
  cases ty <;> simp

/-! The scalar types. -/
abbrev  Usize := UScalar .Usize
abbrev  U8    := UScalar .U8
abbrev  U16   := UScalar .U16
abbrev  U32   := UScalar .U32
abbrev  U64   := UScalar .U64
abbrev  U128  := UScalar .U128
abbrev  Isize := IScalar .Isize
abbrev  I8    := IScalar .I8
abbrev  I16   := IScalar .I16
abbrev  I32   := IScalar .I32
abbrev  I64   := IScalar .I64
abbrev  I128  := IScalar .I128

/-!  ofNatCore -/
-- TODO: typeclass?
def Usize.ofNatCore := @UScalar.ofNatCore .Usize
def U8.ofNatCore    := @UScalar.ofNatCore .U8
def U16.ofNatCore   := @UScalar.ofNatCore .U16
def U32.ofNatCore   := @UScalar.ofNatCore .U32
def U64.ofNatCore   := @UScalar.ofNatCore .U64
def U128.ofNatCore  := @UScalar.ofNatCore .U128

/-!  ofIntCore -/
def Isize.ofIntCore := @IScalar.ofIntCore .Isize
def I8.ofIntCore    := @IScalar.ofIntCore .I8
def I16.ofIntCore   := @IScalar.ofIntCore .I16
def I32.ofIntCore   := @IScalar.ofIntCore .I32
def I64.ofIntCore   := @IScalar.ofIntCore .I64
def I128.ofIntCore  := @IScalar.ofIntCore .I128

/-!  ofNat -/
-- TODO: typeclass?
abbrev Usize.ofNat := @UScalar.ofNat .Usize
abbrev U8.ofNat    := @UScalar.ofNat .U8
abbrev U16.ofNat   := @UScalar.ofNat .U16
abbrev U32.ofNat   := @UScalar.ofNat .U32
abbrev U64.ofNat   := @UScalar.ofNat .U64
abbrev U128.ofNat  := @UScalar.ofNat .U128

/-!  ofInt -/
abbrev Isize.ofInt := @IScalar.ofInt .Isize
abbrev I8.ofInt    := @IScalar.ofInt .I8
abbrev I16.ofInt   := @IScalar.ofInt .I16
abbrev I32.ofInt   := @IScalar.ofInt .I32
abbrev I64.ofInt   := @IScalar.ofInt .I64
abbrev I128.ofInt  := @IScalar.ofInt .I128

@[simp, scalar_tac_simps, simp_scalar_simps, bvify_simps, grind! .]
theorem UScalar.ofNat_val_eq {ty : UScalarTy} (h : x < 2^ty.numBits) :
  (UScalar.ofNatCore x h).val = x := by
  simp [UScalar.ofNatCore, UScalar.val]

@[simp, scalar_tac_simps, grind =]
theorem U8.ofNat_val_eq (h : x < 2^UScalarTy.U8.numBits) : (U8.ofNatCore x h).val = x := by
  apply UScalar.ofNat_val_eq h

@[simp, scalar_tac_simps, grind =]
theorem U16.ofNat_val_eq (h : x < 2^UScalarTy.U16.numBits) : (U16.ofNatCore x h).val = x := by
  apply UScalar.ofNat_val_eq h

@[simp, scalar_tac_simps, grind =]
theorem U32.ofNat_val_eq (h : x < 2^UScalarTy.U32.numBits) : (U32.ofNatCore x h).val = x := by
  apply UScalar.ofNat_val_eq h

@[simp, scalar_tac_simps, grind =]
theorem U64.ofNat_val_eq (h : x < 2^UScalarTy.U64.numBits) : (U64.ofNatCore x h).val = x := by
  apply UScalar.ofNat_val_eq h

@[simp, scalar_tac_simps, grind =]
theorem U128.ofNat_val_eq (h : x < 2^UScalarTy.U128.numBits) : (U128.ofNatCore x h).val = x := by
  apply UScalar.ofNat_val_eq h

@[simp, scalar_tac_simps, grind =]
theorem Usize.ofNat_val_eq (h : x < 2^UScalarTy.Usize.numBits) : (Usize.ofNatCore x h).val = x := by
  apply UScalar.ofNat_val_eq h

@[simp, scalar_tac_simps, simp_scalar_simps, bvify_simps, grind! .]
theorem IScalar.ofInt_val_eq {ty : IScalarTy} (h : - 2^(ty.numBits - 1) ≤ x ∧ x < 2^(ty.numBits - 1)) :
  (IScalar.ofIntCore x h).val = x := by
  simp [IScalar.ofIntCore, IScalar.val]
  cases ty <;>
  simp_all <;>
  simp [Int.bmod] <;> split <;> (try omega) <;>
  cases h: System.Platform.numBits_eq <;> simp_all <;> omega

@[simp, scalar_tac_simps, grind =]
theorem I8.ofInt_val_eq (h : -2^(IScalarTy.I8.numBits-1) ≤ x ∧ x < 2^(IScalarTy.I8.numBits-1)) : (I8.ofIntCore x h).val = x := by
  apply IScalar.ofInt_val_eq

@[simp, scalar_tac_simps, grind =]
theorem I16.ofInt_val_eq (h : -2^(IScalarTy.I16.numBits-1) ≤ x ∧ x < 2^(IScalarTy.I16.numBits-1)) : (I16.ofIntCore x h).val = x := by
  apply IScalar.ofInt_val_eq

@[simp, scalar_tac_simps, grind =]
theorem I32.ofInt_val_eq (h : -2^(IScalarTy.I32.numBits-1) ≤ x ∧ x < 2^(IScalarTy.I32.numBits-1)) : (I32.ofIntCore x h).val = x := by
  apply IScalar.ofInt_val_eq

@[simp, scalar_tac_simps, grind =]
theorem I64.ofInt_val_eq (h : -2^(IScalarTy.I64.numBits-1) ≤ x ∧ x < 2^(IScalarTy.I64.numBits-1)) : (I64.ofIntCore x h).val = x := by
  apply IScalar.ofInt_val_eq

@[simp, scalar_tac_simps, grind =]
theorem I128.ofInt_val_eq (h : -2^(IScalarTy.I128.numBits-1) ≤ x ∧ x < 2^(IScalarTy.I128.numBits-1)) : (I128.ofIntCore x h).val = x := by
  apply IScalar.ofInt_val_eq

@[simp, scalar_tac_simps, grind =]
theorem Isize.ofInt_val_eq (h : -2^(IScalarTy.Isize.numBits-1) ≤ x ∧ x < 2^(IScalarTy.Isize.numBits-1)) : (Isize.ofIntCore x h).val = x := by
  apply IScalar.ofInt_val_eq

theorem UScalar.eq_equiv_bv_eq {ty : UScalarTy} (x y : UScalar ty) :
  x = y ↔ x.bv = y.bv := by
  cases x; cases y; simp

@[bvify_simps, grind =_] theorem U8.eq_equiv_bv_eq (x y : U8) : x = y ↔ x.bv = y.bv := by apply UScalar.eq_equiv_bv_eq
@[bvify_simps, grind =_] theorem U16.eq_equiv_bv_eq (x y : U16) : x = y ↔ x.bv = y.bv := by apply UScalar.eq_equiv_bv_eq
@[bvify_simps, grind =_] theorem U32.eq_equiv_bv_eq (x y : U32) : x = y ↔ x.bv = y.bv := by apply UScalar.eq_equiv_bv_eq
@[bvify_simps, grind =_] theorem U64.eq_equiv_bv_eq (x y : U64) : x = y ↔ x.bv = y.bv := by apply UScalar.eq_equiv_bv_eq
@[bvify_simps, grind =_] theorem U128.eq_equiv_bv_eq (x y : U128) : x = y ↔ x.bv = y.bv := by apply UScalar.eq_equiv_bv_eq
@[bvify_simps, grind =_] theorem Usize.eq_equiv_bv_eq (x y : Usize) : x = y ↔ x.bv = y.bv := by apply UScalar.eq_equiv_bv_eq

theorem UScalar.ofNatCore_bv {ty : UScalarTy} (x : Nat) h :
  (@UScalar.ofNatCore ty x h).bv = BitVec.ofNat _ x := by
  simp only [ofNatCore, BitVec.ofNat, Fin.Internal.ofNat, Nat.mod_eq_of_lt h]

@[simp, simp_scalar_simps, bvify_simps, grind =] theorem U8.ofNat_bv (x : Nat) h : (U8.ofNat x h).bv = BitVec.ofNat _ x := by apply UScalar.ofNatCore_bv
@[simp, simp_scalar_simps, bvify_simps, grind =] theorem U16.ofNat_bv (x : Nat) h : (U16.ofNat x h).bv = BitVec.ofNat _ x := by apply UScalar.ofNatCore_bv
@[simp, simp_scalar_simps, bvify_simps, grind =] theorem U32.ofNat_bv (x : Nat) h : (U32.ofNat x h).bv = BitVec.ofNat _ x := by apply UScalar.ofNatCore_bv
@[simp, simp_scalar_simps, bvify_simps, grind =] theorem U64.ofNat_bv (x : Nat) h : (U64.ofNat x h).bv = BitVec.ofNat _ x := by apply UScalar.ofNatCore_bv
@[simp, simp_scalar_simps, bvify_simps, grind =] theorem U128.ofNat_bv (x : Nat) h : (U128.ofNat x h).bv = BitVec.ofNat _ x := by apply UScalar.ofNatCore_bv
@[simp, simp_scalar_simps, bvify_simps, grind =] theorem Usize.ofNat_bv (x : Nat) h : (Usize.ofNat x h).bv = BitVec.ofNat _ x := by apply UScalar.ofNatCore_bv

theorem IScalar.eq_equiv_bv_eq {ty : IScalarTy} (x y : IScalar ty) :
  x = y ↔ x.bv = y.bv := by
  cases x; cases y; simp

@[bvify_simps, grind =_] theorem I8.eq_equiv_bv_eq (x y : I8) : x = y ↔ x.bv = y.bv := by apply IScalar.eq_equiv_bv_eq
@[bvify_simps, grind =_] theorem I16.eq_equiv_bv_eq (x y : I16) : x = y ↔ x.bv = y.bv := by apply IScalar.eq_equiv_bv_eq
@[bvify_simps, grind =_] theorem I32.eq_equiv_bv_eq (x y : I32) : x = y ↔ x.bv = y.bv := by apply IScalar.eq_equiv_bv_eq
@[bvify_simps, grind =_] theorem I64.eq_equiv_bv_eq (x y : I64) : x = y ↔ x.bv = y.bv := by apply IScalar.eq_equiv_bv_eq
@[bvify_simps, grind =_] theorem I128.eq_equiv_bv_eq (x y : I128) : x = y ↔ x.bv = y.bv := by apply IScalar.eq_equiv_bv_eq
@[bvify_simps, grind =_] theorem Isize.eq_equiv_bv_eq (x y : Isize) : x = y ↔ x.bv = y.bv := by apply IScalar.eq_equiv_bv_eq

theorem IScalar.ofIntCore_bv {ty : IScalarTy} (x : Int) h :
  (@IScalar.ofIntCore ty x h).bv = BitVec.ofInt _ x := by
  simp only [ofIntCore, BitVec.ofInt, Int.ofNat_eq_coe, Nat.cast_pow, Nat.cast_ofNat]
  congr

@[simp, simp_scalar_simps, bvify_simps, grind =] theorem I8.ofInt_bv (x : Int) h : (I8.ofInt x h).bv = BitVec.ofInt _ x := by apply IScalar.ofIntCore_bv
@[simp, simp_scalar_simps, bvify_simps, grind =] theorem I16.ofInt_bv (x : Int) h : (I16.ofInt x h).bv = BitVec.ofInt _ x := by apply IScalar.ofIntCore_bv
@[simp, simp_scalar_simps, bvify_simps, grind =] theorem I32.ofInt_bv (x : Int) h : (I32.ofInt x h).bv = BitVec.ofInt _ x := by apply IScalar.ofIntCore_bv
@[simp, simp_scalar_simps, bvify_simps, grind =] theorem I64.ofInt_bv (x : Int) h : (I64.ofInt x h).bv = BitVec.ofInt _ x := by apply IScalar.ofIntCore_bv
@[simp, simp_scalar_simps, bvify_simps, grind =] theorem I128.ofInt_bv (x : Int) h : (I128.ofInt x h).bv = BitVec.ofInt _ x := by apply IScalar.ofIntCore_bv
@[simp, simp_scalar_simps, bvify_simps, grind =] theorem Isize.ofInt_bv (x : Int) h : (Isize.ofInt x h).bv = BitVec.ofInt _ x := by apply IScalar.ofIntCore_bv

instance (ty : UScalarTy) : Inhabited (UScalar ty) := by
  constructor; cases ty <;> apply (UScalar.ofNat 0 (by simp))

instance (ty : IScalarTy) : Inhabited (IScalar ty) := by
  constructor; cases ty <;> apply (IScalar.ofInt 0 (by simp [IScalar.cMin, IScalar.cMax, IScalar.rMin, IScalar.rMax]; simp_bounds))

@[simp, simp_scalar_simps, grind =]
theorem UScalar.default_val {ty} : (default : UScalar ty).val = 0 := by
  simp only [default]; cases ty <;> simp

@[simp, simp_scalar_simps, grind =]
theorem UScalar.default_bv {ty} : (default : UScalar ty).bv = 0 := by
  simp only [default]; cases ty <;> simp

theorem IScalar.min_lt_max (ty : IScalarTy) : IScalar.min ty < IScalar.max ty := by
  cases ty <;> simp [IScalar.min, IScalar.max] <;> (try simp_bounds)
  have : (0 : Int) < 2 ^ (System.Platform.numBits - 1) := by simp
  omega

theorem IScalar.min_le_max (ty : IScalarTy) : IScalar.min ty ≤ IScalar.max ty := by
  have := IScalar.min_lt_max ty
  scalar_tac

@[reducible] def core.num.U8.MIN : U8 := UScalar.ofNat 0
@[reducible] def core.num.U8.MAX : U8 := UScalar.ofNat U8.rMax
@[reducible] def core.num.U16.MIN : U16 := UScalar.ofNat 0
@[reducible] def core.num.U16.MAX : U16 := UScalar.ofNat U16.rMax
@[reducible] def core.num.U32.MIN : U32 := UScalar.ofNat 0
@[reducible] def core.num.U32.MAX : U32 := UScalar.ofNat U32.rMax
@[reducible] def core.num.U64.MIN : U64 := UScalar.ofNat 0
@[reducible] def core.num.U64.MAX : U64 := UScalar.ofNat U64.rMax
@[reducible] def core.num.U128.MIN : U128 := UScalar.ofNat 0
@[reducible] def core.num.U128.MAX : U128 := UScalar.ofNat U128.rMax
@[reducible] def core.num.Usize.MIN : Usize := UScalar.ofNatCore 0 (by simp)
@[reducible] def core.num.Usize.MAX : Usize := UScalar.ofNatCore Usize.max (by simp [Usize.max, Usize.numBits])

@[reducible] def core.num.I8.MIN : I8 := IScalar.ofInt I8.rMin
@[reducible] def core.num.I8.MAX : I8 := IScalar.ofInt I8.rMax
@[reducible] def core.num.I16.MIN : I16 := IScalar.ofInt I16.rMin
@[reducible] def core.num.I16.MAX : I16 := IScalar.ofInt I16.rMax
@[reducible] def core.num.I32.MIN : I32 := IScalar.ofInt I32.rMin
@[reducible] def core.num.I32.MAX : I32 := IScalar.ofInt I32.rMax
@[reducible] def core.num.I64.MIN : I64 := IScalar.ofInt I64.rMin
@[reducible] def core.num.I64.MAX : I64 := IScalar.ofInt I64.rMax
@[reducible] def core.num.I128.MIN : I128 := IScalar.ofInt I128.rMin
@[reducible] def core.num.I128.MAX : I128 := IScalar.ofInt I128.rMax
@[reducible] def core.num.Isize.MIN : Isize := IScalar.ofIntCore Isize.min (by simp [Isize.min, Isize.numBits])
@[reducible] def core.num.Isize.MAX : Isize := IScalar.ofIntCore Isize.max (by simp [Isize.max, Isize.numBits]; (have : (0 : Int) < 2 ^ (System.Platform.numBits - 1) := by simp); omega)


/-! # Comparisons -/
instance {ty} : LT (UScalar ty) where
  lt a b := LT.lt a.val b.val

instance {ty} : LE (UScalar ty) where le a b := LE.le a.val b.val

instance {ty} : LT (IScalar ty) where
  lt a b := LT.lt a.val b.val

instance {ty} : LE (IScalar ty) where le a b := LE.le a.val b.val

/- Not marking this one with @[simp] on purpose: if we have `x = y` somewhere in the context,
   we may want to use it to substitute `y` with `x` somewhere. -/
@[scalar_tac_simps, grind =_] theorem UScalar.eq_equiv {ty : UScalarTy} (x y : UScalar ty) :
  x = y ↔ (↑x : Nat) = ↑y := by
  cases x; cases y; simp_all [UScalar.val, BitVec.toNat_eq]

theorem UScalar.eq_imp {ty : UScalarTy} (x y : UScalar ty) :
  (↑x : Nat) = ↑y → x = y := (eq_equiv x y).mpr

@[simp, scalar_tac_simps, grind =] theorem UScalar.lt_equiv {ty : UScalarTy} (x y : UScalar ty) :
  x < y ↔ (↑x : Nat) < ↑y := by
  rw [LT.lt, instLTUScalar]

@[simp] theorem UScalar.lt_imp {ty : UScalarTy} (x y : UScalar ty) :
  (↑x : Nat) < (↑y) → x < y := (lt_equiv x y).mpr

@[simp, scalar_tac_simps, grind =] theorem UScalar.le_equiv {ty : UScalarTy} (x y : UScalar ty) :
  x ≤ y ↔ (↑x : Nat) ≤ ↑y := by
  rw [LE.le, instLEUScalar]

@[simp] theorem UScalar.le_imp {ty : UScalarTy} (x y : UScalar ty) :
  (↑x : Nat) ≤ ↑y → x ≤ y := (le_equiv x y).mpr

@[scalar_tac_simps, grind =_] theorem IScalar.eq_equiv {ty : IScalarTy} (x y : IScalar ty) :
  x = y ↔ (↑x : Int) = ↑y := by
  cases x; cases y; simp_all [IScalar.val]
  constructor <;> intro <;>
  first | simp [*] | apply BitVec.eq_of_toInt_eq; simp [*]

theorem IScalar.eq_imp {ty : IScalarTy} (x y : IScalar ty) :
  (↑x : Int) = ↑y → x = y := (eq_equiv x y).mpr

@[simp, scalar_tac_simps, grind =] theorem IScalar.lt_equiv {ty : IScalarTy} (x y : IScalar ty) :
  x < y ↔ (↑x : Int) < ↑y := by
  rw [LT.lt, instLTIScalar]

@[simp, scalar_tac_simps, grind .] theorem IScalar.lt_imp {ty : IScalarTy} (x y : IScalar ty) :
  (↑x : Int) < (↑y) → x < y := (lt_equiv x y).mpr

@[simp] theorem IScalar.le_equiv {ty : IScalarTy} (x y : IScalar ty) :
  x ≤ y ↔ (↑x : Int) ≤ ↑y := by simp [LE.le]

@[simp] theorem IScalar.le_imp {ty : IScalarTy} (x y : IScalar ty) :
  (↑x : Int) ≤ ↑y → x ≤ y := (le_equiv x y).mpr

instance UScalar.decLt {ty} (a b : UScalar ty) : Decidable (LT.lt a b) := Nat.decLt ..
instance UScalar.decLe {ty} (a b : UScalar ty) : Decidable (LE.le a b) := Nat.decLe ..
instance IScalar.decLt {ty} (a b : IScalar ty) : Decidable (LT.lt a b) := Int.decLt ..
instance IScalar.decLe {ty} (a b : IScalar ty) : Decidable (LE.le a b) := Int.decLe ..

theorem UScalar.eq_of_val_eq {ty} : ∀ {i j : UScalar ty}, Eq i.val j.val → Eq i j
  | ⟨_, _⟩, ⟨_, _⟩, rfl => rfl

theorem IScalar.eq_of_val_eq {ty} : ∀ {i j : IScalar ty}, Eq i.val j.val → Eq i j := by
  intro i j hEq
  cases i; cases j
  simp [IScalar.val] at hEq; simp
  apply BitVec.eq_of_toInt_eq; assumption

theorem UScalar.val_eq_of_eq {ty} {i j : UScalar ty} (h : Eq i j) : Eq i.val j.val := h ▸ rfl
theorem IScalar.val_eq_of_eq {ty} {i j : IScalar ty} (h : Eq i j) : Eq i.val j.val := h ▸ rfl

theorem UScalar.ne_of_val_ne {ty} {i j : UScalar ty} (h : Not (Eq i.val j.val)) : Not (Eq i j) :=
  fun h' => absurd (val_eq_of_eq h') h

theorem IScalar.ne_of_val_ne {ty} {i j : IScalar ty} (h : Not (Eq i.val j.val)) : Not (Eq i j) :=
  fun h' => absurd (val_eq_of_eq h') h

instance (ty : UScalarTy) : DecidableEq (UScalar ty) :=
  fun i j =>
    match decEq i.val j.val with
    | isTrue h  => isTrue (UScalar.eq_of_val_eq h)
    | isFalse h => isFalse (UScalar.ne_of_val_ne h)

instance (ty : IScalarTy) : DecidableEq (IScalar ty) :=
  fun i j =>
    match decEq i.val j.val with
    | isTrue h  => isTrue (IScalar.eq_of_val_eq h)
    | isFalse h => isFalse (IScalar.ne_of_val_ne h)

@[simp, scalar_tac_simps, grind =_] theorem UScalar.neq_to_neq_val {ty} : ∀ {i j : UScalar ty}, (¬ i = j) ↔ ¬ i.val = j.val := by
  simp [eq_equiv]

@[simp, scalar_tac_simps, grind =_] theorem IScalar.neq_to_neq_val {ty} : ∀ {i j : IScalar ty}, (¬ i = j) ↔ ¬ i.val = j.val := by
  simp [eq_equiv]

@[simp]
theorem UScalar.val_not_eq_imp_not_eq (x y : UScalar ty) (h : Nat.not_eq x.val y.val) :
  ¬ x = y := by
  simp_all; scalar_tac

@[simp]
theorem IScalar.val_not_eq_imp_not_eq (x y : IScalar ty) (h : Int.not_eq x.val y.val) :
  ¬ x = y := by
  simp_all; scalar_tac

instance (ty: UScalarTy) : Preorder (UScalar ty) where
  le_refl := fun a => by simp
  le_trans := fun a b c => by
    intro Hab Hbc
    exact (le_trans ((UScalar.le_equiv _ _).1 Hab) ((UScalar.le_equiv _ _).1 Hbc))
  lt_iff_le_not_ge := fun a b => by
    trans (a: Nat) < (b: Nat); exact (UScalar.lt_equiv _ _)
    trans (a: Nat) ≤ (b: Nat) ∧ ¬ (b: Nat) ≤ (a: Nat); exact lt_iff_le_not_ge
    repeat rewrite [← UScalar.le_equiv]; rfl

instance (ty: IScalarTy) : Preorder (IScalar ty) where
  le_refl := fun a => by simp
  le_trans := fun a b c => by
    intro Hab Hbc
    exact (le_trans ((IScalar.le_equiv _ _).1 Hab) ((IScalar.le_equiv _ _).1 Hbc))
  lt_iff_le_not_ge := fun a b => by
    trans (a: Int) < (b: Int); exact (IScalar.lt_equiv _ _)
    trans (a: Int) ≤ (b: Int) ∧ ¬ (b: Int) ≤ (a: Int); exact lt_iff_le_not_ge
    repeat rewrite [← IScalar.le_equiv]; rfl

instance (ty: UScalarTy) : PartialOrder (UScalar ty) where
  le_antisymm := fun a b Hab Hba =>
    UScalar.eq_imp _ _ ((@le_antisymm Nat _ _ _ ((UScalar.le_equiv a b).1 Hab) ((UScalar.le_equiv b a).1 Hba)))

instance (ty: IScalarTy) : PartialOrder (IScalar ty) where
  le_antisymm := fun a b Hab Hba =>
    IScalar.eq_imp _ _ ((@le_antisymm Int _ _ _ ((IScalar.le_equiv a b).1 Hab) ((IScalar.le_equiv b a).1 Hba)))

instance UScalarDecidableLE (ty: UScalarTy) : DecidableRel (· ≤ · : UScalar ty -> UScalar ty -> Prop) := by
  simp [instLEUScalar]
  -- Lift this to the decidability of the Int version.
  infer_instance

instance IScalarDecidableLE (ty: IScalarTy) : DecidableRel (· ≤ · : IScalar ty -> IScalar ty -> Prop) := by
  simp [instLEIScalar]
  -- Lift this to the decidability of the Int version.
  infer_instance

instance (ty: UScalarTy) : LinearOrder (UScalar ty) where
  le_total := fun a b => by
    rcases (Nat.le_total a b) with H | H
    left; exact (UScalar.le_equiv _ _).2 H
    right; exact (UScalar.le_equiv _ _).2 H
  toDecidableLE := UScalarDecidableLE ty

instance (ty: IScalarTy) : LinearOrder (IScalar ty) where
  le_total := fun a b => by
    rcases (Int.le_total a b) with H | H
    left; exact (IScalar.le_equiv _ _).2 H
    right; exact (IScalar.le_equiv _ _).2 H
  toDecidableLE := IScalarDecidableLE ty

/-! # Coercion Theorems

    This is helpful whenever you want to "push" casts to the innermost nodes
    and make the cast normalization happen more magically. -/

<<<<<<< HEAD
@[simp, norm_cast, grind =]
=======
@[simp, norm_cast, scalar_tac_simps]
>>>>>>> d26f29a1
theorem UScalar.coe_max {ty: UScalarTy} (a b: UScalar ty): ↑(Max.max a b) = (Max.max (↑a) (↑b): ℕ) := by
  rw[_root_.max_def, _root_.max_def]
  split_ifs <;> simp_all

<<<<<<< HEAD
@[simp, norm_cast, grind =]
=======
@[simp, norm_cast, scalar_tac_simps]
>>>>>>> d26f29a1
theorem IScalar.coe_max {ty: IScalarTy} (a b: IScalar ty): ↑(Max.max a b) = (Max.max (↑a) (↑b): ℤ) := by
  rw[_root_.max_def, _root_.max_def]
  split_ifs <;> simp_all

/-! Max theory -/
-- TODO: do the min theory later on.

theorem UScalar.zero_le {ty} (x: UScalar ty): UScalar.ofNat 0 (by simp) ≤ x := by simp

@[simp]
theorem UScalar.max_left_zero_eq {ty} (x: UScalar ty):
  Max.max (UScalar.ofNat 0 (by simp)) x = x := max_eq_right (UScalar.zero_le x)

@[simp]
theorem UScalar.max_right_zero_eq {ty} (x: UScalar ty):
  Max.max x (UScalar.ofNat 0 (by simp)) = x := max_eq_left (UScalar.zero_le x)

/-! Some conversions -/
@[simp, scalar_tac_simps, simp_scalar_simps, bvify_simps, grind] abbrev IScalar.toNat {ty} (x : IScalar ty) : Nat := x.val.toNat
@[simp, scalar_tac_simps, simp_scalar_simps, bvify_simps, grind] abbrev I8.toNat      (x : I8) : Nat := x.val.toNat
@[simp, scalar_tac_simps, simp_scalar_simps, bvify_simps, grind] abbrev I16.toNat     (x : I16) : Nat := x.val.toNat
@[simp, scalar_tac_simps, simp_scalar_simps, bvify_simps, grind] abbrev I32.toNat     (x : I32) : Nat := x.val.toNat
@[simp, scalar_tac_simps, simp_scalar_simps, bvify_simps, grind] abbrev I64.toNat     (x : I64) : Nat := x.val.toNat
@[simp, scalar_tac_simps, simp_scalar_simps, bvify_simps, grind] abbrev I128.toNat    (x : I128) : Nat := x.val.toNat
@[simp, scalar_tac_simps, simp_scalar_simps, bvify_simps, grind] abbrev Isize.toNat   (x : Isize) : Nat := x.val.toNat

abbrev U8.bv (x : U8)   : BitVec 8 := UScalar.bv x
abbrev U16.bv (x : U16) : BitVec 16 := UScalar.bv x
abbrev U32.bv (x : U32) : BitVec 32 := UScalar.bv x
abbrev U64.bv (x : U64) : BitVec 64 := UScalar.bv x
abbrev U128.bv (x : U128) : BitVec 128 := UScalar.bv x
abbrev Usize.bv (x : Usize) : BitVec System.Platform.numBits := UScalar.bv x

abbrev I8.bv (x : I8) : BitVec 8 := IScalar.bv x
abbrev I16.bv (x : I16) : BitVec 16 := IScalar.bv x
abbrev I32.bv (x : I32) : BitVec 32 := IScalar.bv x
abbrev I64.bv (x : I64) : BitVec 64 := IScalar.bv x
abbrev I128.bv (x : I128) : BitVec 128 := IScalar.bv x
abbrev Isize.bv (x : Isize) : BitVec System.Platform.numBits := IScalar.bv x

@[simp, scalar_tac_simps, grind =] theorem UScalar.bv_toNat {ty : UScalarTy} (x : UScalar ty) :
  (UScalar.bv x).toNat  = x.val := by
  simp [val]

@[simp, scalar_tac_simps, grind =] theorem U8.bv_toNat (x : U8) : x.bv.toNat = x.val := by apply UScalar.bv_toNat
@[simp, scalar_tac_simps, grind =] theorem U16.bv_toNat (x : U16) : x.bv.toNat = x.val := by apply UScalar.bv_toNat
@[simp, scalar_tac_simps, grind =] theorem U32.bv_toNat (x : U32) : x.bv.toNat = x.val := by apply UScalar.bv_toNat
@[simp, scalar_tac_simps, grind =] theorem U64.bv_toNat (x : U64) : x.bv.toNat = x.val := by apply UScalar.bv_toNat
@[simp, scalar_tac_simps, grind =] theorem U128.bv_toNat (x : U128) : x.bv.toNat = x.val := by apply UScalar.bv_toNat
@[simp, scalar_tac_simps, grind =] theorem Usize.bv_toNat (x : Usize) : x.bv.toNat = x.val := by apply UScalar.bv_toNat

@[simp, scalar_tac_simps, grind =] theorem IScalar.bv_toInt_eq {ty : IScalarTy} (x : IScalar ty) :
  (IScalar.bv x).toInt  = x.val := by
  simp [val]

@[simp, scalar_tac_simps, grind =] theorem I8.bv_toInt_eq (x : I8) : x.bv.toInt = x.val := by apply IScalar.bv_toInt_eq
@[simp, scalar_tac_simps, grind =] theorem I16.bv_toInt_eq (x : I16) : x.bv.toInt = x.val := by apply IScalar.bv_toInt_eq
@[simp, scalar_tac_simps, grind =] theorem I32.bv_toInt_eq (x : I32) : x.bv.toInt = x.val := by apply IScalar.bv_toInt_eq
@[simp, scalar_tac_simps, grind =] theorem I64.bv_toInt_eq (x : I64) : x.bv.toInt = x.val := by apply IScalar.bv_toInt_eq
@[simp, scalar_tac_simps, grind =] theorem I128.bv_toInt_eq (x : I128) : x.bv.toInt = x.val := by apply IScalar.bv_toInt_eq
@[simp, scalar_tac_simps, grind =] theorem Isize.bv_toInt_eq (x : Isize) : x.bv.toInt = x.val := by apply IScalar.bv_toInt_eq

@[bvify_simps] theorem U8.lt_succ_max (x: U8) : x.val < 256 := by have := x.hBounds; simp at this; omega
@[bvify_simps] theorem U16.lt_succ_max (x: U16) : x.val < 65536 := by have := x.hBounds; simp at this; omega
@[bvify_simps] theorem U32.lt_succ_max (x: U32) : x.val < 4294967296 := by have := x.hBounds; simp at this; omega
@[bvify_simps] theorem U64.lt_succ_max (x: U64) : x.val < 18446744073709551616 := by have := x.hBounds; simp at this; omega
@[bvify_simps] theorem U128.lt_succ_max (x: U128) : x.val < 340282366920938463463374607431768211456 := by have := x.hBounds; simp at this; omega

@[bvify_simps] theorem U8.le_max (x: U8) : x.val ≤ 255 := by have := x.hBounds; simp at this; omega
@[bvify_simps] theorem U16.le_max (x: U16) : x.val ≤ 65535 := by have := x.hBounds; simp at this; omega
@[bvify_simps] theorem U32.le_max (x: U32) : x.val ≤ 4294967295 := by have := x.hBounds; simp at this; omega
@[bvify_simps] theorem U64.le_max (x: U64) : x.val ≤ 18446744073709551615 := by have := x.hBounds; simp at this; omega
@[bvify_simps] theorem U128.le_max (x: U128) : x.val ≤ 340282366920938463463374607431768211455 := by have := x.hBounds; simp at this; omega

@[simp, scalar_tac_simps, grind =]
theorem UScalar.ofNat_val (x : UScalar ty) (hInBounds : x.val ≤ UScalar.cMax ty) :
  UScalar.ofNat x hInBounds = x := by scalar_tac

@[simp, scalar_tac_simps, grind =]
theorem IScalar.ofInt_val (x : IScalar ty) (hInBounds : IScalar.cMin ty ≤ x.val ∧ x.val ≤ IScalar.cMax ty) :
  IScalar.ofInt x hInBounds = x := by scalar_tac

@[simp, bvify_simps] theorem UScalar.BitVec_ofNat_val (x : UScalar ty) : BitVec.ofNat ty.numBits x.val = x.bv := by
  cases x; simp only [val, BitVec.ofNat_toNat, BitVec.setWidth_eq]

@[simp, bvify_simps] theorem U8.BitVec_ofNat_val (x : U8) : BitVec.ofNat 8 x.val = x.bv := by apply UScalar.BitVec_ofNat_val
@[simp, bvify_simps] theorem U16.BitVec_ofNat_val (x : U16) : BitVec.ofNat 16 x.val = x.bv := by apply UScalar.BitVec_ofNat_val
@[simp, bvify_simps] theorem U32.BitVec_ofNat_val (x : U32) : BitVec.ofNat 32 x.val = x.bv := by apply UScalar.BitVec_ofNat_val
@[simp, bvify_simps] theorem U64.BitVec_ofNat_val (x : U64) : BitVec.ofNat 64 x.val = x.bv := by apply UScalar.BitVec_ofNat_val
@[simp, bvify_simps] theorem U128.BitVec_ofNat_val (x : U128) : BitVec.ofNat 128 x.val = x.bv := by apply UScalar.BitVec_ofNat_val
@[simp, bvify_simps] theorem Usize.BitVec_ofNat_val (x : Usize) : BitVec.ofNat System.Platform.numBits x.val = x.bv := by apply UScalar.BitVec_ofNat_val

@[simp, bvify_simps]
theorem IScalar.BitVec_ofInt_val (x : IScalar ty) : BitVec.ofInt ty.numBits x.val = x.bv := by
  cases x; simp only [IScalar.val, BitVec.ofInt_toInt]

@[simp, bvify_simps] theorem I8.BitVec_ofInt_val (x : I8) : BitVec.ofInt 8 x.val = x.bv := IScalar.BitVec_ofInt_val x
@[simp, bvify_simps] theorem I16.BitVec_ofInt_val (x : I16) : BitVec.ofInt 16 x.val = x.bv := IScalar.BitVec_ofInt_val x
@[simp, bvify_simps] theorem I32.BitVec_ofInt_val (x : I32) : BitVec.ofInt 32 x.val = x.bv := IScalar.BitVec_ofInt_val x
@[simp, bvify_simps] theorem I64.BitVec_ofInt_val (x : I64) : BitVec.ofInt 64 x.val = x.bv := IScalar.BitVec_ofInt_val x
@[simp, bvify_simps] theorem I128.BitVec_ofInt_val (x : I128) : BitVec.ofInt 128 x.val = x.bv := IScalar.BitVec_ofInt_val x
@[simp, bvify_simps] theorem Isize.BitVec_ofInt_val (x : Isize) : BitVec.ofInt System.Platform.numBits x.val = x.bv := IScalar.BitVec_ofInt_val x

@[simp, bvify_simps]
theorem UScalar.Nat_cast_BitVec_val (x : UScalar ty) : Nat.cast x.val = x.bv := by
  simp only [BitVec.natCast_eq_ofNat, UScalar.BitVec_ofNat_val]

@[simp, bvify_simps] theorem U8.Nat_cast_BitVec_val (x : U8) : Nat.cast x.val = x.bv := UScalar.Nat_cast_BitVec_val x
@[simp, bvify_simps] theorem U16.Nat_cast_BitVec_val (x : U16) : Nat.cast x.val = x.bv := UScalar.Nat_cast_BitVec_val x
@[simp, bvify_simps] theorem U32.Nat_cast_BitVec_val (x : U32) : Nat.cast x.val = x.bv := UScalar.Nat_cast_BitVec_val x
@[simp, bvify_simps] theorem U64.Nat_cast_BitVec_val (x : U64) : Nat.cast x.val = x.bv := UScalar.Nat_cast_BitVec_val x
@[simp, bvify_simps] theorem U128.Nat_cast_BitVec_val (x : U128) : Nat.cast x.val = x.bv := UScalar.Nat_cast_BitVec_val x
@[simp, bvify_simps] theorem Usize.Nat_cast_BitVec_val (x : Usize) : Nat.cast x.val = x.bv := UScalar.Nat_cast_BitVec_val x

@[simp, bvify_simps]
theorem IScalar.Nat_cast_BitVec_val (x : IScalar ty) : Int.cast x.val = x.bv := by
  simp only [Int.cast, IntCast.intCast, BitVec_ofInt_val]

@[simp, bvify_simps] theorem I8.Nat_cast_BitVec_val (x : I8) : Int.cast x.val = x.bv := IScalar.Nat_cast_BitVec_val x
@[simp, bvify_simps] theorem I16.Nat_cast_BitVec_val (x : I16) : Int.cast x.val = x.bv := IScalar.Nat_cast_BitVec_val x
@[simp, bvify_simps] theorem I32.Nat_cast_BitVec_val (x : I32) : Int.cast x.val = x.bv := IScalar.Nat_cast_BitVec_val x
@[simp, bvify_simps] theorem I64.Nat_cast_BitVec_val (x : I64) : Int.cast x.val = x.bv := IScalar.Nat_cast_BitVec_val x
@[simp, bvify_simps] theorem I128.Nat_cast_BitVec_val (x : I128) : Int.cast x.val = x.bv := IScalar.Nat_cast_BitVec_val x
@[simp, bvify_simps] theorem Isize.Nat_cast_BitVec_val (x : Isize) : Int.cast x.val = x.bv := IScalar.Nat_cast_BitVec_val x

/-!
Adding theorems to the `zify_simps` simplification set.
-/
attribute [zify_simps] UScalar.eq_equiv IScalar.eq_equiv
                       UScalar.lt_equiv IScalar.lt_equiv
                       UScalar.le_equiv IScalar.le_equiv

attribute [zify_simps] U8.bv_toNat U16.bv_toNat U32.bv_toNat
                       U64.bv_toNat U128.bv_toNat Usize.bv_toNat

@[simp, progress_post_simps] theorem UScalar.size_UScalarTyU8 : UScalar.size .U8 = U8.size := by simp_bounds
@[simp, progress_post_simps] theorem UScalar.size_UScalarTyU16 : UScalar.size .U16 = U16.size := by simp_bounds
@[simp, progress_post_simps] theorem UScalar.size_UScalarTyU32 : UScalar.size .U32 = U32.size := by simp_bounds
@[simp, progress_post_simps] theorem UScalar.size_UScalarTyU64 : UScalar.size .U64 = U64.size := by simp_bounds
@[simp, progress_post_simps] theorem UScalar.size_UScalarTyU128 : UScalar.size .U128 = U128.size := by simp_bounds
@[simp, progress_post_simps] theorem UScalar.size_UScalarTyUsize : UScalar.size .Usize = Usize.size := by simp_bounds

@[simp, progress_post_simps] theorem IScalar.size_IScalarTyI8 : IScalar.size .I8 = I8.size := by simp_bounds
@[simp, progress_post_simps] theorem IScalar.size_IScalarTyI16 : IScalar.size .I16 = I16.size := by simp_bounds
@[simp, progress_post_simps] theorem IScalar.size_IScalarTyI32 : IScalar.size .I32 = I32.size := by simp_bounds
@[simp, progress_post_simps] theorem IScalar.size_IScalarTyI64 : IScalar.size .I64 = I64.size := by simp_bounds
@[simp, progress_post_simps] theorem IScalar.size_IScalarTyI128 : IScalar.size .I128 = I128.size := by simp_bounds
@[simp, progress_post_simps] theorem IScalar.size_IScalarTyIsize : IScalar.size .Isize = Isize.size := by simp_bounds

@[simp, simp_lists_simps, simp_scalar_simps]
theorem UScalar.bv_mk {ty} : (@UScalar.bv ty) ∘ UScalar.mk = id := by rfl

@[simp, simp_lists_simps, simp_scalar_simps]
theorem U8.bv_UScalar_mk : U8.bv ∘ UScalar.mk = id := by rfl

@[simp, simp_lists_simps, simp_scalar_simps]
theorem U16.bv_UScalar_mk : U16.bv ∘ UScalar.mk = id := by rfl

@[simp, simp_lists_simps, simp_scalar_simps]
theorem U32.bv_UScalar_mk : U32.bv ∘ UScalar.mk = id := by rfl

@[simp, simp_lists_simps, simp_scalar_simps]
theorem U64.bv_UScalar_mk : U64.bv ∘ UScalar.mk = id := by rfl

@[simp, simp_lists_simps, simp_scalar_simps]
theorem U128.bv_UScalar_mk : U128.bv ∘ UScalar.mk = id := by rfl

@[simp, simp_lists_simps, simp_scalar_simps]
theorem Usize.bv_UScalar_mk : Usize.bv ∘ UScalar.mk = id := by rfl

@[simp, simp_lists_simps, simp_scalar_simps]
theorem IScalar.bv_mk {ty} : (@UScalar.bv ty) ∘ UScalar.mk = id := by rfl

@[simp, simp_lists_simps, simp_scalar_simps]
theorem I8.bv_IScalar_mk : I8.bv ∘ IScalar.mk = id := by rfl

@[simp, simp_lists_simps, simp_scalar_simps]
theorem I16.bv_IScalar_mk : I16.bv ∘ IScalar.mk = id := by rfl

@[simp, simp_lists_simps, simp_scalar_simps]
theorem I32.bv_IScalar_mk : I32.bv ∘ IScalar.mk = id := by rfl

@[simp, simp_lists_simps, simp_scalar_simps]
theorem I64.bv_IScalar_mk : I64.bv ∘ IScalar.mk = id := by rfl

@[simp, simp_lists_simps, simp_scalar_simps]
theorem I128.bv_IScalar_mk : I128.bv ∘ IScalar.mk = id := by rfl

@[simp, simp_lists_simps, simp_scalar_simps]
theorem Isize.bv_IScalar_mk : Isize.bv ∘ IScalar.mk = id := by rfl

end Std

end Aeneas<|MERGE_RESOLUTION|>--- conflicted
+++ resolved
@@ -983,20 +983,12 @@
     This is helpful whenever you want to "push" casts to the innermost nodes
     and make the cast normalization happen more magically. -/
 
-<<<<<<< HEAD
-@[simp, norm_cast, grind =]
-=======
-@[simp, norm_cast, scalar_tac_simps]
->>>>>>> d26f29a1
+@[simp, norm_cast, scalar_tac_simps, grind =]
 theorem UScalar.coe_max {ty: UScalarTy} (a b: UScalar ty): ↑(Max.max a b) = (Max.max (↑a) (↑b): ℕ) := by
   rw[_root_.max_def, _root_.max_def]
   split_ifs <;> simp_all
 
-<<<<<<< HEAD
-@[simp, norm_cast, grind =]
-=======
-@[simp, norm_cast, scalar_tac_simps]
->>>>>>> d26f29a1
+@[simp, norm_cast, scalar_tac_simps, grind =]
 theorem IScalar.coe_max {ty: IScalarTy} (a b: IScalar ty): ↑(Max.max a b) = (Max.max (↑a) (↑b): ℤ) := by
   rw[_root_.max_def, _root_.max_def]
   split_ifs <;> simp_all
