--- conflicted
+++ resolved
@@ -282,69 +282,6 @@
           continue;
         }
       }
-<<<<<<< HEAD
-=======
-    ]}
-
-    This way, the translated body doesn't have an intermediate assignment, for
-    the `if ... then ... else ...` expression (together with a backward
-    function).
-
-    More precisly, we move (and duplicate) a statement happening after a
-    branching inside the branches if:
-    - this statement ends with [return] or [panic]
-    - this statement is only made of a sequence of nops, assignments (with some
-      restrictions on the rvalue), fake reads, drops (usually, returns will be
-      followed by such statements) *)
-let remove_useless_cf_merges (crate : crate) (f : fun_decl) : fun_decl =
-  let f0 = f in
-  (* Return [true] if the statement can be moved inside the branches of a switch.
-   *
-   * [must_end_with_exit]: we need this boolean because the inner statements
-   * (inside the encountered sequences) don't need to end with [return] or [panic],
-   * but all the paths inside the whole statement have to.
-   *)
-  let rec can_be_moved_aux (must_end_with_exit : bool) (st : statement) : bool =
-    match st.kind with
-    | SetDiscriminant _
-    | CopyNonOverlapping _
-    | Assert _
-    | Call _
-    | Break _
-    | Continue _
-    | Switch _
-    | Loop _
-    | Error _ -> false
-    | Assign (_, rv) -> (
-        match rv with
-        | Use _ | RvRef _ -> not must_end_with_exit
-        | Aggregate (AggregatedAdt ({ id = TTuple; _ }, _, _), []) ->
-            not must_end_with_exit
-        | _ -> false)
-    | StorageDead _ | StorageLive _ | Deinit _ | Drop _ | Nop ->
-        not must_end_with_exit
-    | Abort _ | Return -> true
-  and can_be_moved_seq (stmts : statement list) : bool =
-    match stmts with
-    | [] -> true
-    | [ single ] -> can_be_moved_aux true single
-    | hd :: tl -> can_be_moved_aux false hd && can_be_moved_seq tl
-  in
-
-  (* The visitor *)
-  let obj =
-    object
-      inherit [_] map_statement as super
-
-      method! visit_block_suffix env stmts =
-        match stmts with
-        | ({ kind = Switch switch; _ } as st) :: tl when can_be_moved_seq tl ->
-            let kind = super#visit_Switch env (append_to_switch switch tl) in
-            [ { st with kind } ]
-        | _ -> super#visit_block_suffix env stmts
-    end
-  in
->>>>>>> d6ff3182
 
         ~~>
 
@@ -396,7 +333,6 @@
     object (self)
       inherit [_] map_statement as super
 
-<<<<<<< HEAD
       (* [after]: the list of statements coming *after* this one in this block.
 
          We return:
@@ -407,11 +343,9 @@
       *)
       method update_statement (depth : int) (st : statement)
           (after : statement list) : statement list * statement list =
-        match st.content with
+        match st.kind with
         | Loop loop -> (
-            try
-              ( [ { st with content = super#visit_Loop (depth + 1) loop } ],
-                after )
+            try ([ { st with kind = super#visit_Loop (depth + 1) loop } ], after)
             with Found ->
               (* We found a return in the loop: attempt to replace it with a break.
 
@@ -448,14 +382,14 @@
                   visitor#visit_block () b
                 in
                 let loop = block_replace loop in
-                let loop : statement = { st with content = Loop loop } in
+                let loop : statement = { st with kind = Loop loop } in
                 let loop = super#visit_statement depth loop in
                 let return : statement =
                   {
                     span = st.span;
                     statement_id =
                       StatementId.zero (* we'll refresh this later *);
-                    content = Return;
+                    kind = Return;
                     comments_before = [];
                   }
                 in
@@ -470,7 +404,7 @@
                       [%craise] span
                         "Early returns inside of loops are not supported yet"
                   | st :: after -> (
-                      match st.content with
+                      match st.kind with
                       | Return -> ([], st)
                       | _ ->
                           let after, return = decompose_after after in
@@ -478,10 +412,10 @@
                 in
                 let after, return = decompose_after after in
                 let replace (st : statement) : statement list =
-                  match st.content with
+                  match st.kind with
                   | Return ->
                       (* Replace the return with a break *)
-                      [ { st with content = Break 0 } ]
+                      [ { st with kind = Break 0 } ]
                   | Break i ->
                       (* Move the statements [after] before the break *)
                       [%cassert] span (i = 0)
@@ -490,7 +424,7 @@
                   | _ -> [ st ]
                 in
                 let loop = map_statement replace loop in
-                let loop : statement = { st with content = Loop loop } in
+                let loop : statement = { st with kind = Loop loop } in
                 let loop = super#visit_statement depth loop in
                 ([ loop; return ], []))
         | _ -> ([ super#visit_statement depth st ], after)
@@ -504,41 +438,11 @@
               stl0 @ update stl1
         in
         { block with statements = update block.statements }
-=======
-  (* Replace a break statement with another statement (we check that the
-     break statement breaks exactly one level, and that there are no nested
-     loops.
-     TODO: call this on a loop directly to avoid tracking `entered_loop`
-  *)
-  let replace_breaks_with (st : statement) (new_stmts : statement list) :
-      statement =
-    let obj =
-      object (self : 'self)
-        inherit [_] map_statement as super
-
-        method! visit_block_suffix entered_loop stmts =
-          match stmts with
-          | ({ kind = Loop loop; _ } as st) :: tl ->
-              [%cassert] st.span (not entered_loop)
-                "Nested loops are not supported yet";
-              { st with kind = super#visit_Loop true loop }
-              :: self#visit_block_suffix entered_loop tl
-          | ({ kind = Break i; _ } as st) :: tl ->
-              [%cassert] st.span (i = 0)
-                "Breaks to outer loops are not supported yet";
-              new_stmts @ self#visit_block_suffix entered_loop tl
-          | _ -> super#visit_block_suffix entered_loop stmts
-      end
-    in
-    obj#visit_statement false st
-  in
->>>>>>> d6ff3182
 
       method! visit_Break depth i =
         [%cassert] span (i = 0) "Breaks to outer loops are not supported yet";
         super#visit_Break depth i
 
-<<<<<<< HEAD
       method! visit_Continue depth i =
         [%cassert] span (i = 0) "Continue to outer loops are not supported yet";
         super#visit_Continue depth i
@@ -548,21 +452,6 @@
           "Returns inside of nested loops are not supported yet";
         (* If we are inside a loop we need to get rid of the return *)
         if depth = 1 then raise Found else super#visit_Return depth
-=======
-      method! visit_block_suffix env stmts =
-        match stmts with
-        | ({ kind = Loop _; _ } as st) :: tl ->
-            [%cassert] st.span
-              (List.for_all statement_has_no_loop_break_continue tl)
-              "Sequences of loops are not supported yet";
-            [ super#visit_statement env (replace_breaks_with st tl) ]
-        | ({ kind = Switch switch; _ } as st) :: tl ->
-            (* Push the remaining statements inside of the switch *)
-            let kind = Switch (append_to_switch switch tl) in
-            let st = { st with kind } in
-            [ super#visit_statement env st ]
-        | _ -> super#visit_block_suffix env stmts
->>>>>>> d6ff3182
     end
   in
 
@@ -616,7 +505,7 @@
     let filtered = ref LocalId.Set.empty in
 
     let filter_shallow (st : statement) : statement list =
-      match st.content with
+      match st.kind with
       | Assign (p, rv) -> (
           match (p.kind, rv) with
           | PlaceLocal var_id, RvRef (_, BShallow, _) ->
@@ -628,7 +517,7 @@
     in
 
     let filter_storage (st : statement) : statement list =
-      match st.content with
+      match st.kind with
       | StorageLive _ -> []
       | StorageDead loc when LocalId.Set.mem loc !filtered -> []
       | _ -> [ st ]
@@ -779,7 +668,7 @@
                  intermediate statements: the string initialization, then
                  the borrow, that we can finally move.
               *)
-              method! visit_Constant env cv =
+              method! visit_Constant env (cv : constant_expr) =
                 match (cv.kind, cv.ty) with
                 | ( CLiteral (VStr str),
                     TRef
