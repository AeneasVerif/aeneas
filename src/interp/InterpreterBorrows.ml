--- conflicted
+++ resolved
@@ -867,23 +867,10 @@
   match end_concrete_borrow_get_borrow span l ctx with
   (* Two cases:
      - error: we found outer borrows (the borrow is inside a borrowed value),
-<<<<<<< HEAD
-       inner loans (the borrow contains loans) or the borrow is inside a region
-       abstraction that we have to end first
-     - success: we either didn't find the borrow we were looking for, or the
-       borrow was successfully replaced with [Bottom], and we can proceed to
-       ending the corresponding loan.
-
-     Note that if [allowed_abs] is [Some abs_id] and the borrow is inside the
-     abstraction identified by [abs_id], the abstraction is ignored (i.e.:
-     {!end_borrow_get_borrow} won't return [Error] because of the abstraction
-     itself).
-=======
        inner loans (the borrow contains loans), or the borrow is inside a
        region abstraction
      - success: either we could not find the borrow or it was successfully
        replaced with [Bottom], and we can proceed to ending the corresponding loan.
->>>>>>> 7fa64fa0
   *)
   | Error priority -> (
       (* Debug *)
