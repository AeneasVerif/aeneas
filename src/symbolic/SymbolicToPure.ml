--- conflicted
+++ resolved
@@ -8,4763 +8,6 @@
 (** The local logger *)
 let log = Logging.symbolic_to_pure_log
 
-<<<<<<< HEAD
-let match_name_find_opt = TranslateCore.match_name_find_opt
-
-let match_name_with_generics_find_opt =
-  TranslateCore.match_name_with_generics_find_opt
-
-type type_ctx = {
-  llbc_type_decls : T.type_decl TypeDeclId.Map.t;
-  type_decls : type_decl TypeDeclId.Map.t;
-      (** We use this for type-checking (for sanity checks) when translating
-          values and functions. This map is empty when we translate the types,
-          then contains all the translated types when we translate the
-          functions. *)
-  type_infos : type_infos;
-  recursive_decls : T.TypeDeclId.Set.t;
-}
-[@@deriving show]
-
-type fun_sig_named_outputs = {
-  sg : fun_sig;  (** A function signature *)
-  output_names : string option list;
-      (** In case the signature is for a backward function, we may provides
-          names for the outputs. The reason is that the outputs of backward
-          functions come from (in case there are no nested borrows) borrows
-          present in the inputs of the original rust function. In this
-          situation, we can use the names of those inputs to name the outputs.
-          Those names are very useful to generate beautiful codes (we may need
-          to introduce temporary variables in the bodies of the backward
-          functions to store the returned values, in which case we use those
-          names). *)
-}
-[@@deriving show]
-
-type fun_ctx = {
-  llbc_fun_decls : A.fun_decl A.FunDeclId.Map.t;
-  fun_infos : fun_info A.FunDeclId.Map.t;
-  regions_hierarchies : T.region_var_groups FunIdMap.t;
-}
-[@@deriving show]
-
-(** Whenever we translate a function call or an ended abstraction, we store the
-    related information (this is useful when translating ended children
-    abstractions). *)
-type call_info = {
-  forward : S.call;
-  forward_inputs : texpression list;
-      (** Remember the list of inputs given to the forward function.
-
-          Those inputs include the fuel and the state, if pertinent. *)
-  back_funs : texpression option RegionGroupId.Map.t option;
-      (** If we do not split between the forward/backward functions: the
-          variables we introduced for the backward functions.
-
-          Example:
-          {[
-            let x, back = Vec.index_mut n v in
-                   ^^^^
-                   here
-            ...
-          ]}
-
-          The expression might be [None] in case the backward function has to be
-          filtered (because it does nothing - the backward functions for shared
-          borrows for instance). *)
-}
-[@@deriving show]
-
-(** Contains information about a loop we entered.
-
-    Note that a path in a translated function body can have at most one call to
-    a loop, because the loop function takes care of the end of the execution
-    (and always happen at the end of the function). To be more precise, if we
-    translate a function body which contains a loop, one of the leaves will be a
-    call to the loop translation. The same happens for loop bodies.
-
-    For instance, if in Rust we have:
-    {[
-      fn get(...) {
-        let x = f(...);
-
-        loop {
-          ...
-        }
-      }
-    ]}
-
-    Then in the translation we have:
-    {[
-      let get_fwd ... =
-        let x = f_fwd ... in
-        (* We end the function by calling the loop translation *)
-        get_fwd_loop ...
-    ]}
-
-    The various input and output fields are for this unique loop call, if there
-    is one. *)
-type loop_info = {
-  loop_id : LoopId.id;
-  input_vars : var list;
-  input_svl : V.symbolic_value list;
-  generics : generic_args;
-  forward_inputs : texpression list option;
-      (** The forward inputs are initialized at [None] *)
-  forward_output_no_state_no_result : texpression option;
-      (** The forward outputs are initialized at [None] *)
-  back_outputs : ty list RegionGroupId.Map.t;
-      (** The map from region group ids to the types of the values given back by
-          the corresponding loop abstractions. This map is partial. *)
-  back_funs : texpression option RegionGroupId.Map.t option;
-      (** Same as {!call_info.back_funs}. Initialized with [None], gets updated
-          to [Some] only if we merge the fwd/back functions. *)
-  fwd_effect_info : fun_effect_info;
-  back_effect_infos : fun_effect_info RegionGroupId.Map.t;
-}
-[@@deriving show]
-
-(** Body synthesis context *)
-type bs_ctx = {
-  (* TODO: there are a lot of duplications with the various decls ctx *)
-  span : Meta.span;  (** The span information about the current declaration *)
-  decls_ctx : C.decls_ctx;
-  type_ctx : type_ctx;
-  fun_ctx : fun_ctx;
-  fun_dsigs : decomposed_fun_sig FunDeclId.Map.t;
-  fun_decl : A.fun_decl;
-  bid : RegionGroupId.id option;
-      (** TODO: rename
-
-          The id of the group region we are currently translating. If we split
-          the forward/backward functions, we set this id at the very beginning
-          of the translation. If we don't split, we set it to `None`, then
-          update it when we enter an expression which is specific to a backward
-          function. *)
-  sg : decomposed_fun_sig;
-      (** Information about the function signature - useful in particular to
-          translate [Panic] *)
-  sv_to_var : var V.SymbolicValueId.Map.t;
-      (** Whenever we encounter a new symbolic value (introduced because of a
-          symbolic expansion or upon ending an abstraction, for instance) we
-          introduce a new variable (with a let-binding). *)
-  var_counter : LocalId.generator ref;
-      (** Using a ref to make sure all the variables identifiers are unique.
-          TODO: this is not very clean, and the code was initially written
-          without a reference (and it's shape hasn't changed). We should use
-          DeBruijn indices. *)
-  state_var : LocalId.id;
-      (** The current state variable, in case the function is stateful *)
-  back_state_vars : LocalId.id RegionGroupId.Map.t;
-      (** The additional input state variable received by a stateful backward
-          function, **in case we are splitting the forward/backward functions**.
-
-          When generating stateful functions, we generate code of the following
-          form:
-
-          {[
-            (st1, y)  <-- f_fwd x st0; // st0 is the state upon calling f_fwd
-            ... // the state may be updated
-            (st3, x') <-- f_back x st0 y' st2; // st2 is the state upon calling f_back
-          ]}
-
-          When translating a backward function, we need at some point to update
-          [state_var] with [back_state_var], to account for the fact that the
-          state may have been updated by the caller between the call to the
-          forward function and the call to the backward function. We also need
-          to make sure we use the same variable in all the branches (because
-          this variable is quantified at the definition level). *)
-  fuel0 : LocalId.id;
-      (** The original fuel taken as input by the function (if we use fuel) *)
-  fuel : LocalId.id;
-      (** The fuel to use for the recursive calls (if we use fuel) *)
-  forward_inputs : var list;
-      (** The input parameters for the forward function corresponding to the
-          translated Rust inputs (no fuel, no state). *)
-  backward_inputs_no_state : var list RegionGroupId.Map.t;
-      (** The additional input parameters for the backward functions coming from
-          the borrows consumed upon ending the lifetime (as a consequence those
-          don't include the backward state, if there is one).
-
-          If we split the forward/backward functions: we initialize this map
-          when initializing the bs_ctx, because those variables are quantified
-          at the definition level. Otherwise, we initialize it upon diving into
-          the expressions which are specific to the backward functions. *)
-  backward_inputs_with_state : var list RegionGroupId.Map.t;
-      (** All the additional input parameters for the backward functions.
-
-          Same remarks as for {!backward_inputs_no_state}. *)
-  backward_outputs : var list option;
-      (** The variables that the backward functions will output, corresponding
-          to the borrows they give back (don't include the backward state).
-
-          The translation is done as follows:
-          {ul
-           {- when we detect the ended input abstraction which corresponds to
-              the backward function of the LLBC function we are translating, and
-              which consumed the values [consumed_i] (that we need to give back
-              to the caller), we introduce:
-              {[
-                let v_i = consumed_i in
-                ...
-              ]}
-              where the [v_i] are fresh, and are stored in the
-              [backward_output].
-           }
-           {- Then, upon reaching the [Return] node, we introduce:
-              {[
-                return v_i
-              ]}
-           }
-          }
-
-          The option is [None] before we detect the ended input abstraction, and
-          [Some] afterwards. *)
-  calls : call_info V.FunCallId.Map.t;
-      (** The function calls we encountered so far *)
-  abstractions : (V.abs * texpression list) V.AbstractionId.Map.t;
-      (** The ended abstractions we encountered so far, with their additional
-          input arguments. We store it here and not in {!call_info} because we
-          need a map from abstraction id to abstraction (and not from call id +
-          region group id to abstraction). *)
-  loop_ids_map : LoopId.id V.LoopId.Map.t;  (** Ids to use for the loops *)
-  loops : loop_info LoopId.Map.t;
-      (** The loops we encountered so far.
-
-          We are using a map to be general - in practice we will fail if we
-          encounter more than one loop on a single path. *)
-  loop_id : LoopId.id option;
-      (** [Some] if we reached a loop (we are synthesizing a function, and
-          reached a loop, or are synthesizing the loop body itself) *)
-  inside_loop : bool;
-      (** In case {!loop_id} is [Some]:
-          - if [true]: we are synthesizing a loop body
-          - if [false]: we reached a loop and are synthesizing the end of the
-            function (after the loop body)
-
-          Note that when a function contains a loop, we group the function
-          symbolic AST and the loop symbolic AST in a single function. *)
-  mk_return : (bs_ctx -> texpression option -> texpression) option;
-      (** Small helper: translate a [return] expression, given a value to
-          "return". The translation of [return] depends on the context, and in
-          particular depends on whether we are inside a subexpression like a
-          loop or not.
-
-          Note that the function consumes an optional expression, which is:
-          - [Some] for a forward computation
-          - [None] for a backward computation
-
-          We initialize this at [None]. *)
-  mk_panic : texpression option;
-      (** Small helper: translate a [fail] expression.
-
-          We initialize this at [None]. *)
-  mut_borrow_to_consumed : texpression V.BorrowId.Map.t;
-      (** A map from mutable borrows consumed by region abstractions to consumed
-          values.
-
-          We use this to compute default values during the translation. We need
-          them because of the following case:
-          {[
-            fn wrap_in_option(x: &'a mut T) -> Option<&'a mut T> {
-                Some(x)
-              }
-          ]}
-
-          The translation should look like so:
-          {[
-            let wrap_in_option (x : T) : T & (Option T -> T) =
-              (x, fun x' => let Some x' = x' in x')
-          ]}
-
-          The problem is that the backward function requires unwrapping the
-          value from the option, which should have the variant [Some]. This is
-          however not something we can easily enforce in the type system at the
-          backend side, which means we actually have to generate a match which
-          might fail. In particular, for the (unreachable) [None] branch we have
-          to produce some value for [x']: we use the original value of [x], like
-          so (note that we simplify the [let x' = match ... in ...] expression
-          later in a micro-pass):
-          {[
-            let wrap_in_option (x : T) : T & (Option T -> T) =
-              let back x' =
-                let x' =
-                  match x' with
-                  | Some x' -> x'
-                  | _ -> x
-                in
-                x'
-                  (x, back)
-          ]}
-
-          **Remarks:** We attempted to do store the consumed values directly
-          when doing the symbolic execution. It proved cumbersome for the
-          following reasons:
-          - the symbolic execution is already quite complex, and keeping track
-            of those consumed values is actually non trivial especially in the
-            context of the join operation (for instance: when we join two
-            mutable borrows, which default value should we use?). Generally
-            speaking, we want to keep the symbolic execution as tight as
-            possible because this is the core of the engine.
-          - when we store a value (as a meta-value for instance), we need to
-            store the evaluation context at the same time, otherwise we cannot
-            translate it to a pure expression in the presence of shared borrows
-            (we need the evaluation context to follow the borrow indirections).
-            Making this possible would have required an important refactoring of
-            the code, as the values would have been mutually recursive with the
-            evaluation contexts. On the contrary, computing this information
-            when transforming the symbolic trace to a pure model may not be the
-            most obvious way of retrieving those consumed values but in practice
-            it is quite straightforward and easy to debug. *)
-  var_id_to_default : texpression LocalId.Map.t;
-      (** Map from the variable identifier of a given back value and introduced
-          when deconstructing an ended abstraction, to the default value that we
-          can use when introducing the otherwise branch of the deconstructing
-          match (see [mut_borrow_to_consumed]). *)
-}
-[@@deriving show]
-
-(* TODO: move *)
-let bs_ctx_to_fmt_env (ctx : bs_ctx) : Print.fmt_env =
-  {
-    crate = ctx.decls_ctx.crate;
-    generics = [ ctx.fun_decl.signature.generics ];
-    locals = [];
-  }
-
-let bs_ctx_to_pure_fmt_env (ctx : bs_ctx) : PrintPure.fmt_env =
-  {
-    crate = ctx.decls_ctx.crate;
-    generics = [ ctx.sg.generics ];
-    vars = LocalId.Map.empty;
-  }
-
-let ctx_generic_args_to_string (ctx : bs_ctx) (args : T.generic_args) : string =
-  let env = bs_ctx_to_fmt_env ctx in
-  Print.Types.generic_args_to_string env args
-
-let name_to_string (ctx : bs_ctx) =
-  Print.Types.name_to_string (bs_ctx_to_fmt_env ctx)
-
-let symbolic_value_to_string (ctx : bs_ctx) (sv : V.symbolic_value) : string =
-  let env = bs_ctx_to_fmt_env ctx in
-  Print.Values.symbolic_value_to_string env sv
-
-let typed_value_to_string (ctx : bs_ctx) (v : V.typed_value) : string =
-  let env = bs_ctx_to_fmt_env ctx in
-  Print.Values.typed_value_to_string ~span:(Some ctx.span) env v
-
-let pure_ty_to_string (ctx : bs_ctx) (ty : ty) : string =
-  let env = bs_ctx_to_pure_fmt_env ctx in
-  PrintPure.ty_to_string env false ty
-
-let pure_var_to_string (ctx : bs_ctx) (v : var) : string =
-  let env = bs_ctx_to_pure_fmt_env ctx in
-  PrintPure.var_to_string env v
-
-let ty_to_string (ctx : bs_ctx) (ty : T.ty) : string =
-  let env = bs_ctx_to_fmt_env ctx in
-  Print.Types.ty_to_string env ty
-
-let type_decl_to_string (ctx : bs_ctx) (def : T.type_decl) : string =
-  let env = bs_ctx_to_fmt_env ctx in
-  Print.Types.type_decl_to_string env def
-
-let pure_type_decl_to_string (ctx : bs_ctx) (def : type_decl) : string =
-  let env = bs_ctx_to_pure_fmt_env ctx in
-  PrintPure.type_decl_to_string env def
-
-let texpression_to_string (ctx : bs_ctx) (e : texpression) : string =
-  let env = bs_ctx_to_pure_fmt_env ctx in
-  PrintPure.texpression_to_string ~span:(Some ctx.span) env false "" "  " e
-
-let fun_id_to_string (ctx : bs_ctx) (id : A.fun_id) : string =
-  let env = bs_ctx_to_fmt_env ctx in
-  Print.Types.fun_id_to_string env id
-
-let fun_sig_to_string (ctx : bs_ctx) (sg : fun_sig) : string =
-  let env = bs_ctx_to_pure_fmt_env ctx in
-  PrintPure.fun_sig_to_string env sg
-
-let fun_decl_to_string (ctx : bs_ctx) (def : Pure.fun_decl) : string =
-  let env = bs_ctx_to_pure_fmt_env ctx in
-  PrintPure.fun_decl_to_string env def
-
-let typed_pattern_to_string (ctx : bs_ctx) (p : Pure.typed_pattern) : string =
-  let env = bs_ctx_to_pure_fmt_env ctx in
-  PrintPure.typed_pattern_to_string ~span:(Some ctx.span) env p
-
-let abs_to_string ?(with_ended : bool = false) (ctx : bs_ctx) (abs : V.abs) :
-    string =
-  let env = bs_ctx_to_fmt_env ctx in
-  let verbose = false in
-  let indent = "" in
-  let indent_incr = "  " in
-  Print.Values.abs_to_string ~span:(Some ctx.span) ~with_ended env verbose
-    indent indent_incr abs
-
-let bs_ctx_expression_to_string (ctx : bs_ctx) (e : S.expression) : string =
-  let env = bs_ctx_to_fmt_env ctx in
-  expression_to_string env "" "  " e
-
-let ctx_get_effect_info_for_bid (ctx : bs_ctx) (bid : RegionGroupId.id option) :
-    fun_effect_info =
-  match bid with
-  | None -> ctx.sg.fun_ty.fwd_info.effect_info
-  | Some bid ->
-      let back_sg = RegionGroupId.Map.find bid ctx.sg.fun_ty.back_sg in
-      back_sg.effect_info
-
-let ctx_get_effect_info (ctx : bs_ctx) : fun_effect_info =
-  ctx_get_effect_info_for_bid ctx ctx.bid
-
-let bs_ctx_lookup_llbc_type_decl (id : TypeDeclId.id) (ctx : bs_ctx) :
-    T.type_decl =
-  TypeDeclId.Map.find id ctx.type_ctx.llbc_type_decls
-
-let bs_ctx_lookup_llbc_fun_decl (id : A.FunDeclId.id) (ctx : bs_ctx) :
-    A.fun_decl =
-  A.FunDeclId.Map.find id ctx.fun_ctx.llbc_fun_decls
-
-let bs_ctx_lookup_type_decl (id : TypeDeclId.id) (ctx : bs_ctx) : type_decl =
-  TypeDeclId.Map.find id ctx.type_ctx.type_decls
-
-let mk_checked_let file line span (monadic : bool) (lv : typed_pattern)
-    (re : texpression) (next_e : texpression) : texpression =
-  let re_ty = if monadic then unwrap_result_ty span re.ty else re.ty in
-  if !Config.type_check_pure_code then
-    sanity_check file line (lv.ty = re_ty) span;
-  mk_let monadic lv re next_e
-
-let mk_checked_lets file line span (monadic : bool)
-    (lets : (typed_pattern * texpression) list) (next_e : texpression) :
-    texpression =
-  if !Config.type_check_pure_code then
-    sanity_check file line
-      (List.for_all
-         (fun ((pat, e) : typed_pattern * texpression) ->
-           let e_ty = if monadic then unwrap_result_ty span e.ty else e.ty in
-           pat.ty = e_ty)
-         lets)
-      span;
-  mk_lets monadic lets next_e
-
-(* We simply ignore the bound regions. Note that this messes up the de bruijn
-   ids in variables: variables inside `rb.binder_value` are nested deeper so
-   we should shift them before moving them out of their binder. We ignore this
-   because we don't yet handle complex binding situations in Aeneas. *)
-let translate_region_binder (translate_value : 'a -> 'b)
-    (rb : 'a T.region_binder) : 'b =
-  translate_value rb.binder_value
-
-(* Some generic translation functions (we need to translate different "flavours"
-   of types: forward types, backward types, etc.) *)
-let rec translate_generic_args (span : Meta.span option)
-    (translate_ty : T.ty -> ty) (generics : T.generic_args) : generic_args =
-  (* We ignore the regions: if they didn't cause trouble for the symbolic execution,
-     then everything's fine *)
-  let types = List.map translate_ty generics.types in
-  let const_generics = generics.const_generics in
-  let trait_refs =
-    List.map (translate_trait_ref span translate_ty) generics.trait_refs
-  in
-  { types; const_generics; trait_refs }
-
-and translate_trait_ref (span : Meta.span option) (translate_ty : T.ty -> ty)
-    (tr : T.trait_ref) : trait_ref =
-  let trait_id = translate_trait_instance_id span translate_ty tr.trait_id in
-  let trait_decl_ref =
-    translate_region_binder
-      (translate_trait_decl_ref span translate_ty)
-      tr.trait_decl_ref
-  in
-  { trait_id; trait_decl_ref }
-
-and translate_trait_decl_ref (span : Meta.span option)
-    (translate_ty : T.ty -> ty) (tr : T.trait_decl_ref) : trait_decl_ref =
-  let decl_generics = translate_generic_args span translate_ty tr.generics in
-  { trait_decl_id = tr.id; decl_generics }
-
-and translate_fun_decl_ref (span : Meta.span option) (translate_ty : T.ty -> ty)
-    (fr : T.fun_decl_ref) : fun_decl_ref =
-  let fun_generics = translate_generic_args span translate_ty fr.generics in
-  { fun_id = fr.id; fun_generics }
-
-and translate_global_decl_ref (span : Meta.span option)
-    (translate_ty : T.ty -> ty) (gr : T.global_decl_ref) : global_decl_ref =
-  let global_generics = translate_generic_args span translate_ty gr.generics in
-  { global_id = gr.id; global_generics }
-
-and translate_trait_instance_id (span : Meta.span option)
-    (translate_ty : T.ty -> ty) (id : T.trait_instance_id) : trait_instance_id =
-  let translate_trait_instance_id =
-    translate_trait_instance_id span translate_ty
-  in
-  match id with
-  | T.Self -> Self
-  | TraitImpl impl_ref ->
-      let generics =
-        translate_generic_args span translate_ty impl_ref.generics
-      in
-      TraitImpl (impl_ref.id, generics)
-  | BuiltinOrAuto _ ->
-      (* We should have eliminated those in the prepasses *)
-      craise_opt_span __FILE__ __LINE__ span "Unreachable"
-  | Clause var ->
-      Clause var
-      (* Note: the `de_bruijn_id`s are incorrect, see comment on `translate_region_binder` *)
-  | ParentClause (tref, clause_id) ->
-      let inst_id = translate_trait_instance_id tref.trait_id in
-      ParentClause (inst_id, tref.trait_decl_ref.binder_value.id, clause_id)
-  | Dyn _ ->
-      craise_opt_span __FILE__ __LINE__ span
-        "Dynamic trait types are not supported yet"
-  | UnknownTrait s ->
-      craise_opt_span __FILE__ __LINE__ span ("Unknown trait found: " ^ s)
-
-(** Translate a signature type - TODO: factor out the different translation
-    functions *)
-let rec translate_sty (span : Meta.span option) (ty : T.ty) : ty =
-  let translate = translate_sty in
-  match ty with
-  | T.TAdt { id; generics } -> (
-      let generics = translate_sgeneric_args span generics in
-      match id with
-      | T.TAdtId adt_id -> TAdt (TAdtId adt_id, generics)
-      | T.TTuple ->
-          sanity_check_opt_span __FILE__ __LINE__
-            (generics.const_generics = [])
-            span;
-          mk_simpl_tuple_ty generics.types
-      | T.TBuiltin aty -> (
-          match aty with
-          | T.TBox -> (
-              (* Eliminate the boxes *)
-              match generics.types with
-              | [ ty ] -> ty
-              | _ ->
-                  craise_opt_span __FILE__ __LINE__ span
-                    "Box/vec/option type with incorrect number of arguments")
-          | T.TArray -> TAdt (TBuiltin TArray, generics)
-          | T.TSlice -> TAdt (TBuiltin TSlice, generics)
-          | T.TStr -> TAdt (TBuiltin TStr, generics)))
-  | TVar var ->
-      TVar var
-      (* Note: the `de_bruijn_id`s are incorrect, see comment on `translate_region_binder` *)
-  | TLiteral ty -> TLiteral ty
-  | TNever -> craise_opt_span __FILE__ __LINE__ span "Unreachable"
-  | TRef (_, rty, _) -> translate span rty
-  | TRawPtr (ty, rkind) ->
-      let mut =
-        match rkind with
-        | RMut -> Mut
-        | RShared -> Const
-      in
-      let ty = translate span ty in
-      let generics = { types = [ ty ]; const_generics = []; trait_refs = [] } in
-      TAdt (TBuiltin (TRawPtr mut), generics)
-  | TTraitType (trait_ref, type_name) ->
-      let trait_ref = translate_strait_ref span trait_ref in
-      TTraitType (trait_ref, type_name)
-  | TFnDef _ | TFnPtr _ ->
-      craise_opt_span __FILE__ __LINE__ span "Arrow types are not supported yet"
-  | TDynTrait _ ->
-      craise_opt_span __FILE__ __LINE__ span
-        "Dynamic trait types are not supported yet"
-  | TError _ ->
-      craise_opt_span __FILE__ __LINE__ span
-        "Found type error in the output of charon"
-
-and translate_sgeneric_args (span : Meta.span option)
-    (generics : T.generic_args) : generic_args =
-  translate_generic_args span (translate_sty span) generics
-
-and translate_strait_ref (span : Meta.span option) (tr : T.trait_ref) :
-    trait_ref =
-  translate_trait_ref span (translate_sty span) tr
-
-and translate_strait_instance_id (span : Meta.span option)
-    (id : T.trait_instance_id) : trait_instance_id =
-  translate_trait_instance_id span (translate_sty span) id
-
-let translate_strait_decl_ref (span : Meta.span option) (tr : T.trait_decl_ref)
-    : trait_decl_ref =
-  translate_trait_decl_ref span (translate_sty span) tr
-
-let translate_trait_clause (span : Meta.span option) (clause : T.trait_clause) :
-    trait_clause =
-  let { T.clause_id; span = _; trait } = clause in
-  let trait = translate_region_binder (translate_strait_decl_ref span) trait in
-  { clause_id; trait_id = trait.trait_decl_id; generics = trait.decl_generics }
-
-let translate_strait_type_constraint (span : Meta.span option)
-    (ttc : T.trait_type_constraint) : trait_type_constraint =
-  let { T.trait_ref; type_name; ty } = ttc in
-  let trait_ref = translate_strait_ref span trait_ref in
-  let ty = translate_sty span ty in
-  { trait_ref; type_name; ty }
-
-let translate_generic_params (span : Meta.span option)
-    (generics : T.generic_params) : generic_params * predicates =
-  let {
-    T.regions = _;
-    types;
-    const_generics;
-    trait_clauses;
-    trait_type_constraints;
-    _;
-  } =
-    generics
-  in
-  let trait_clauses = List.map (translate_trait_clause span) trait_clauses in
-  let trait_type_constraints =
-    List.map
-      (translate_region_binder (translate_strait_type_constraint span))
-      trait_type_constraints
-  in
-  ({ types; const_generics; trait_clauses }, { trait_type_constraints })
-
-let translate_field (span : Meta.span) (f : T.field) : field =
-  let field_name = f.field_name in
-  let field_ty = translate_sty (Some span) f.field_ty in
-  let field_attr_info = f.attr_info in
-  { field_name; field_ty; field_attr_info }
-
-let translate_fields (span : Meta.span) (fl : T.field list) : field list =
-  List.map (translate_field span) fl
-
-let translate_variant (span : Meta.span) (v : T.variant) : variant =
-  let variant_name = v.variant_name in
-  let fields = translate_fields span v.fields in
-  let variant_attr_info = v.attr_info in
-  { variant_name; fields; variant_attr_info }
-
-let translate_variants (span : Meta.span) (vl : T.variant list) : variant list =
-  List.map (translate_variant span) vl
-
-(** Translate a type def kind from LLBC *)
-let translate_type_decl_kind (span : Meta.span) (kind : T.type_decl_kind) :
-    type_decl_kind =
-  match kind with
-  | T.Struct fields -> Struct (translate_fields span fields)
-  | T.Enum variants -> Enum (translate_variants span variants)
-  | Alias _ ->
-      craise __FILE__ __LINE__ span
-        "type aliases should have been removed earlier"
-  | T.Union _ | T.Opaque | T.TDeclError _ -> Opaque
-
-let mk_visited_params_visitor () =
-  let tys = ref Pure.TypeVarId.Set.empty in
-  let cgs = ref Pure.ConstGenericVarId.Set.empty in
-  let visitor =
-    object
-      inherit [_] Pure.iter_type_decl
-      method! visit_type_var_id _ id = tys := Pure.TypeVarId.Set.add id !tys
-
-      method! visit_const_generic_var_id _ id =
-        cgs := Pure.ConstGenericVarId.Set.add id !cgs
-    end
-  in
-  (visitor, tys, cgs)
-
-(** Compute which input parameters should be implicit or explicit.
-
-    The way we do it is simple: if a parameter appears in one of the inputs,
-    then it should be implicit. For instance, the type parameter of [Vec::get]
-    should be implicit, while the type parameter of [Vec::new] should be
-    explicit (it only appears in the output). Also note that here we consider
-    the trait obligations as inputs from which we can deduce an implicit
-    parameter. For instance:
-    {[
-      let f {a : Type} (clause0 : Foo a) : ...
-             ^^^^^^^^
-          implied by clause0
-    ]}
-
-    The [input_tys] are the types of the input arguments, in case we are
-    translating a function. *)
-let compute_explicit_info (generics : Pure.generic_params) (input_tys : ty list)
-    : explicit_info =
-  let visitor, implicit_tys, implicit_cgs = mk_visited_params_visitor () in
-  List.iter (visitor#visit_trait_clause ()) generics.trait_clauses;
-  List.iter (visitor#visit_ty ()) input_tys;
-  let make_explicit_ty (v : Pure.type_var) : Pure.explicit =
-    if Pure.TypeVarId.Set.mem v.index !implicit_tys then Implicit else Explicit
-  in
-  let make_explicit_cg (v : Pure.const_generic_var) : Pure.explicit =
-    if Pure.ConstGenericVarId.Set.mem v.index !implicit_cgs then Implicit
-    else Explicit
-  in
-  {
-    explicit_types = List.map make_explicit_ty generics.types;
-    explicit_const_generics = List.map make_explicit_cg generics.const_generics;
-  }
-
-(** Compute which input parameters can be infered if only the explicit types and
-    the trait refs are provided.
-
-    This is similar to [compute_explicit_info]. *)
-let compute_known_info (explicit : explicit_info)
-    (generics : Pure.generic_params) : known_info =
-  let visitor, known_tys, known_cgs = mk_visited_params_visitor () in
-  List.iter (visitor#visit_trait_clause ()) generics.trait_clauses;
-  let make_known_ty ((e, v) : explicit * Pure.type_var) : Pure.known =
-    if e = Explicit || Pure.TypeVarId.Set.mem v.index !known_tys then Known
-    else Unknown
-  in
-  let make_known_cg ((e, v) : explicit * Pure.const_generic_var) : Pure.known =
-    if e = Explicit || Pure.ConstGenericVarId.Set.mem v.index !known_cgs then
-      Known
-    else Unknown
-  in
-  {
-    known_types =
-      List.map make_known_ty
-        (List.combine explicit.explicit_types generics.types);
-    known_const_generics =
-      List.map make_known_cg
-        (List.combine explicit.explicit_const_generics generics.const_generics);
-  }
-
-(** Translate a type definition from LLBC
-
-    Remark: this is not symbolic to pure but LLBC to pure. Still, I don't see
-    the point of moving this definition for now. *)
-let translate_type_decl (ctx : Contexts.decls_ctx) (def : T.type_decl) :
-    type_decl =
-  log#ltrace
-    (lazy
-      (let ctx = Print.Contexts.decls_ctx_to_fmt_env ctx in
-       "translate_type_decl:\n\n"
-       ^ Print.Types.type_decl_to_string ctx def
-       ^ "\n"));
-  let env = Print.Contexts.decls_ctx_to_fmt_env ctx in
-  let def_id = def.T.def_id in
-  let name = Print.Types.name_to_string env def.item_meta.name in
-  let span = def.item_meta.span in
-  (* Can't translate types with nested borrows for now *)
-  cassert __FILE__ __LINE__
-    (not
-       (TypesUtils.type_decl_has_nested_borrows (Some span)
-          ctx.type_ctx.type_infos def))
-    span "ADTs containing borrows are not supported yet";
-  let generics, preds = translate_generic_params (Some span) def.generics in
-  let explicit_info = compute_explicit_info generics [] in
-  let kind = translate_type_decl_kind span def.T.kind in
-  let item_meta = def.item_meta in
-  (* Lookup the builtin information, if there is *)
-  let builtin_info =
-    match_name_find_opt ctx def.item_meta.name
-      (ExtractBuiltin.builtin_types_map ())
-  in
-  {
-    def_id;
-    name;
-    item_meta;
-    builtin_info;
-    generics;
-    explicit_info;
-    llbc_generics = def.generics;
-    kind;
-    preds;
-  }
-
-let translate_type_id (span : Meta.span option) (id : T.type_id) : type_id =
-  match id with
-  | TAdtId adt_id -> TAdtId adt_id
-  | TBuiltin aty ->
-      let aty =
-        match aty with
-        | T.TArray -> TArray
-        | T.TSlice -> TSlice
-        | T.TStr -> TStr
-        | T.TBox ->
-            (* Boxes have to be eliminated: this type id shouldn't
-               be translated *)
-            craise_opt_span __FILE__ __LINE__ span "Unexpected box type"
-      in
-      TBuiltin aty
-  | TTuple -> TTuple
-
-(** Translate a type, seen as an input/output of a forward function (preserve
-    all borrows, etc.).
-
-    Remark: it doesn't matter whether the types has regions or erased regions
-    (both cases happen, actually).
-
-    TODO: factor out the various translation functions. *)
-let rec translate_fwd_ty (span : Meta.span option) (type_infos : type_infos)
-    (ty : T.ty) : ty =
-  let translate = translate_fwd_ty span type_infos in
-  match ty with
-  | T.TAdt { id; generics } -> (
-      let t_generics = translate_fwd_generic_args span type_infos generics in
-      (* Eliminate boxes and simplify tuples *)
-      match id with
-      | TAdtId _ | TBuiltin (TArray | TSlice | TStr) ->
-          let id = translate_type_id span id in
-          TAdt (id, t_generics)
-      | TTuple ->
-          (* Note that if there is exactly one type, [mk_simpl_tuple_ty] is the
-             identity *)
-          mk_simpl_tuple_ty t_generics.types
-      | TBuiltin TBox -> (
-          (* We eliminate boxes *)
-          match t_generics.types with
-          | [ bty ] -> bty
-          | _ ->
-              craise_opt_span __FILE__ __LINE__ span
-                "Unreachable: box/vec/option receives exactly one type \
-                 parameter"))
-  | TVar var -> TVar var
-  | TNever -> craise_opt_span __FILE__ __LINE__ span "Unreachable"
-  | TLiteral lty -> TLiteral lty
-  | TRef (_, rty, _) -> translate rty
-  | TRawPtr (ty, rkind) ->
-      let mut =
-        match rkind with
-        | RMut -> Mut
-        | RShared -> Const
-      in
-      let ty = translate ty in
-      let generics = { types = [ ty ]; const_generics = []; trait_refs = [] } in
-      TAdt (TBuiltin (TRawPtr mut), generics)
-  | TTraitType (trait_ref, type_name) ->
-      let trait_ref = translate_fwd_trait_ref span type_infos trait_ref in
-      TTraitType (trait_ref, type_name)
-  | TFnDef _ | TFnPtr _ ->
-      craise_opt_span __FILE__ __LINE__ span "Arrow types are not supported yet"
-  | TDynTrait _ ->
-      craise_opt_span __FILE__ __LINE__ span
-        "Dynamic trait types are not supported yet"
-  | TError _ ->
-      craise_opt_span __FILE__ __LINE__ span
-        "Found type error in the output of charon"
-
-and translate_fwd_generic_args (span : Meta.span option)
-    (type_infos : type_infos) (generics : T.generic_args) : generic_args =
-  translate_generic_args span (translate_fwd_ty span type_infos) generics
-
-and translate_fwd_trait_ref (span : Meta.span option) (type_infos : type_infos)
-    (tr : T.trait_ref) : trait_ref =
-  translate_trait_ref span (translate_fwd_ty span type_infos) tr
-
-and translate_fwd_trait_instance_id (span : Meta.span option)
-    (type_infos : type_infos) (id : T.trait_instance_id) : trait_instance_id =
-  translate_trait_instance_id span (translate_fwd_ty span type_infos) id
-
-(** Simply calls [translate_fwd_ty] *)
-let ctx_translate_fwd_ty (ctx : bs_ctx) (ty : T.ty) : ty =
-  let type_infos = ctx.type_ctx.type_infos in
-  translate_fwd_ty (Some ctx.span) type_infos ty
-
-(** Simply calls [translate_fwd_generic_args] *)
-let ctx_translate_fwd_generic_args (ctx : bs_ctx) (generics : T.generic_args) :
-    generic_args =
-  let type_infos = ctx.type_ctx.type_infos in
-  translate_fwd_generic_args (Some ctx.span) type_infos generics
-
-(** Translate a type, when some regions may have ended.
-
-    We return an option, because the translated type may be empty.
-
-    [inside_mut]: are we inside a mutable borrow? *)
-let rec translate_back_ty (span : Meta.span option) (type_infos : type_infos)
-    (keep_region : T.region -> bool) (inside_mut : bool) (ty : T.ty) : ty option
-    =
-  let translate = translate_back_ty span type_infos keep_region inside_mut in
-  (* A small helper for "leave" types *)
-  let wrap ty = if inside_mut then Some ty else None in
-  match ty with
-  | T.TAdt { id; generics } -> (
-      match id with
-      | TAdtId _ | TBuiltin (TArray | TSlice | TStr) ->
-          let type_id = translate_type_id span id in
-          if inside_mut then
-            (* We do not want to filter anything, so we translate the generics
-               as "forward" types *)
-            let generics =
-              translate_fwd_generic_args span type_infos generics
-            in
-            Some (TAdt (type_id, generics))
-          else if
-            (* If not inside a mutable reference: check if the type contains
-               a mutable reference (through one of its generics, inside
-               its definition, etc.).
-               If yes, keep the whole type, and translate all the generics as
-               "forward" types (the backward function will extract the proper
-               information from the ADT value).
-            *)
-            TypesUtils.ty_has_mut_borrow_for_region_in_pred type_infos
-              keep_region ty
-          then
-            let generics =
-              translate_fwd_generic_args span type_infos generics
-            in
-            Some (TAdt (type_id, generics))
-          else None
-      | TBuiltin TBox -> (
-          (* Eliminate the box *)
-          match generics.types with
-          | [ bty ] -> translate bty
-          | _ ->
-              craise_opt_span __FILE__ __LINE__ span
-                "Unreachable: boxes receive exactly one type parameter")
-      | TTuple -> (
-          if inside_mut then
-            (* We do not filter anything *)
-            let tys_t =
-              List.map (translate_fwd_ty span type_infos) generics.types
-            in
-            Some (mk_simpl_tuple_ty tys_t)
-          else
-            (* Tuples can contain borrows (which we eliminate) *)
-            let tys_t = List.filter_map translate generics.types in
-            match tys_t with
-            | [] -> None
-            | _ ->
-                (* Note that if there is exactly one type, [mk_simpl_tuple_ty]
-                 * is the identity *)
-                Some (mk_simpl_tuple_ty tys_t)))
-  | TVar var -> wrap (TVar var)
-  | TNever -> craise_opt_span __FILE__ __LINE__ span "Unreachable"
-  | TLiteral lty -> wrap (TLiteral lty)
-  | TRef (r, rty, rkind) -> (
-      match rkind with
-      | RShared ->
-          (* Ignore shared references, unless we are below a mutable borrow *)
-          if inside_mut then translate rty else None
-      | RMut ->
-          (* Dive in, remembering the fact that we are inside a mutable borrow *)
-          let inside_mut = true in
-          if keep_region r then
-            translate_back_ty span type_infos keep_region inside_mut rty
-          else None)
-  | TRawPtr _ ->
-      (* TODO: not sure what to do here *)
-      None
-  | TTraitType (trait_ref, type_name) ->
-      sanity_check_opt_span __FILE__ __LINE__
-        (TypesUtils.trait_instance_id_is_local_clause trait_ref.trait_id)
-        span;
-      if inside_mut then
-        (* Translate the trait ref as a "forward" trait ref -
-           we do not want to filter any type *)
-        let trait_ref = translate_fwd_trait_ref span type_infos trait_ref in
-        Some (TTraitType (trait_ref, type_name))
-      else None
-  | TFnDef _ | TFnPtr _ ->
-      craise_opt_span __FILE__ __LINE__ span "Arrow types are not supported yet"
-  | TDynTrait _ ->
-      craise_opt_span __FILE__ __LINE__ span
-        "Dynamic trait types are not supported yet"
-  | TError _ ->
-      craise_opt_span __FILE__ __LINE__ span
-        "Found type error in the output of charon"
-
-(** Simply calls [translate_back_ty] *)
-let ctx_translate_back_ty (ctx : bs_ctx) (keep_region : 'r -> bool)
-    (inside_mut : bool) (ty : T.ty) : ty option =
-  let type_infos = ctx.type_ctx.type_infos in
-  translate_back_ty (Some ctx.span) type_infos keep_region inside_mut ty
-
-let mk_type_check_ctx (ctx : bs_ctx) : PureTypeCheck.tc_ctx =
-  let const_generics =
-    T.ConstGenericVarId.Map.of_list
-      (List.map
-         (fun (cg : T.const_generic_var) ->
-           (cg.index, ctx_translate_fwd_ty ctx (T.TLiteral cg.ty)))
-         ctx.sg.generics.const_generics)
-  in
-  let env = LocalId.Map.empty in
-  {
-    PureTypeCheck.type_decls = ctx.type_ctx.type_decls;
-    global_decls = ctx.decls_ctx.crate.global_decls;
-    env;
-    const_generics;
-    decls_ctx = ctx.decls_ctx;
-  }
-
-let type_check_pattern (ctx : bs_ctx) (v : typed_pattern) : unit =
-  let span = ctx.span in
-  let ctx = mk_type_check_ctx ctx in
-  let _ = PureTypeCheck.check_typed_pattern span ctx v in
-  ()
-
-let type_check_texpression (ctx : bs_ctx) (e : texpression) : unit =
-  if !Config.type_check_pure_code then
-    let span = ctx.span in
-    let ctx = mk_type_check_ctx ctx in
-    PureTypeCheck.check_texpression span ctx e
-
-let translate_fun_id_or_trait_method_ref (ctx : bs_ctx)
-    (id : A.fun_id_or_trait_method_ref) : fun_id_or_trait_method_ref =
-  match id with
-  | FunId fun_id -> FunId fun_id
-  | TraitMethod (trait_ref, method_name, fun_decl_id) ->
-      let type_infos = ctx.type_ctx.type_infos in
-      let trait_ref =
-        translate_fwd_trait_ref (Some ctx.span) type_infos trait_ref
-      in
-      TraitMethod (trait_ref, method_name, fun_decl_id)
-
-let bs_ctx_register_forward_call (call_id : V.FunCallId.id) (forward : S.call)
-    (args : texpression list)
-    (back_funs : texpression option RegionGroupId.Map.t option) (ctx : bs_ctx) :
-    bs_ctx =
-  let calls = ctx.calls in
-  sanity_check __FILE__ __LINE__
-    (not (V.FunCallId.Map.mem call_id calls))
-    ctx.span;
-  let info = { forward; forward_inputs = args; back_funs } in
-  let calls = V.FunCallId.Map.add call_id info calls in
-  { ctx with calls }
-
-(** [inherit_args]: the list of inputs inherited from the forward function and
-    the ancestors backward functions, if pertinent. [back_args]: the
-    *additional* list of inputs received by the backward function, including the
-    state.
-
-    Returns the updated context and the expression corresponding to the function
-    that we need to call. This function may be [None] if it has to be ignored
-    (because it does nothing). *)
-let bs_ctx_register_backward_call (abs : V.abs) (call_id : V.FunCallId.id)
-    (back_id : T.RegionGroupId.id) (back_args : texpression list) (ctx : bs_ctx)
-    : bs_ctx * texpression option =
-  (* Insert the abstraction in the call informations *)
-  let info = V.FunCallId.Map.find call_id ctx.calls in
-  let calls = V.FunCallId.Map.add call_id info ctx.calls in
-  (* Insert the abstraction in the abstractions map *)
-  let abstractions = ctx.abstractions in
-  sanity_check __FILE__ __LINE__
-    (not (V.AbstractionId.Map.mem abs.abs_id abstractions))
-    ctx.span;
-  let abstractions =
-    V.AbstractionId.Map.add abs.abs_id (abs, back_args) abstractions
-  in
-  (* Compute the expression corresponding to the function.
-     We simply lookup the variable introduced for the backward function. *)
-  let func = RegionGroupId.Map.find back_id (Option.get info.back_funs) in
-  (* Update the context and return *)
-  ({ ctx with calls; abstractions }, func)
-
-(** List the ancestors of an abstraction *)
-let list_ancestor_abstractions_ids (ctx : bs_ctx) (abs : V.abs)
-    (call_id : V.FunCallId.id) : V.AbstractionId.id list =
-  (* We could do something more "elegant" without references, but it is
-   * so much simpler to use references... *)
-  let abs_set = ref V.AbstractionId.Set.empty in
-  let rec gather (abs_id : V.AbstractionId.id) : unit =
-    if V.AbstractionId.Set.mem abs_id !abs_set then ()
-    else (
-      abs_set := V.AbstractionId.Set.add abs_id !abs_set;
-      let abs, _ = V.AbstractionId.Map.find abs_id ctx.abstractions in
-      List.iter gather abs.original_parents)
-  in
-  List.iter gather abs.original_parents;
-  let ids = !abs_set in
-  (* List the ancestors, in the proper order *)
-  let call_info = V.FunCallId.Map.find call_id ctx.calls in
-  List.filter
-    (fun id -> V.AbstractionId.Set.mem id ids)
-    call_info.forward.abstractions
-
-(** List the ancestor abstractions of an abstraction introduced because of a
-    function call *)
-let list_ancestor_abstractions (ctx : bs_ctx) (abs : V.abs)
-    (call_id : V.FunCallId.id) : (V.abs * texpression list) list =
-  let abs_ids = list_ancestor_abstractions_ids ctx abs call_id in
-  List.map (fun id -> V.AbstractionId.Map.find id ctx.abstractions) abs_ids
-
-(** Small utility.
-
-    Does the function *decrease* the fuel? [true] if recursive. *)
-let function_decreases_fuel (info : fun_effect_info) : bool =
-  !Config.use_fuel && info.is_rec
-
-(** Small utility.
-
-    Does the function *use* the fuel? [true] if can diverge. *)
-let function_uses_fuel (info : fun_effect_info) : bool =
-  !Config.use_fuel && info.can_diverge
-
-(** Small utility *)
-let mk_fuel_input_ty_as_list (info : fun_effect_info) : ty list =
-  if function_uses_fuel info then [ mk_fuel_ty ] else []
-
-(** Small utility *)
-let mk_fuel_input_as_list (ctx : bs_ctx) (info : fun_effect_info) :
-    texpression list =
-  if function_uses_fuel info then [ mk_fuel_texpression ctx.fuel ] else []
-
-(** Small utility. *)
-let compute_raw_fun_effect_info (span : Meta.span option)
-    (fun_infos : fun_info A.FunDeclId.Map.t)
-    (fun_id : A.fun_id_or_trait_method_ref) (lid : V.LoopId.id option)
-    (gid : T.RegionGroupId.id option) : fun_effect_info =
-  match fun_id with
-  | TraitMethod (_, _, fid) | FunId (FRegular fid) ->
-      let info =
-        silent_unwrap_opt_span __FILE__ __LINE__ span
-          (A.FunDeclId.Map.find_opt fid fun_infos)
-      in
-      let stateful_group = info.stateful in
-      let stateful =
-        stateful_group && ((not !Config.backward_no_state_update) || gid = None)
-      in
-      {
-        (* Note that backward functions can't fail *)
-        can_fail = info.can_fail && gid = None;
-        stateful_group;
-        stateful;
-        can_diverge = info.can_diverge;
-        is_rec = (info.is_rec || Option.is_some lid) && gid = None;
-      }
-  | FunId (FBuiltin aid) ->
-      sanity_check_opt_span __FILE__ __LINE__ (lid = None) span;
-      {
-        (* Note that backward functions can't fail *)
-        can_fail = Builtin.builtin_fun_can_fail aid && gid = None;
-        stateful_group = false;
-        stateful = false;
-        can_diverge = false;
-        is_rec = false;
-      }
-
-(** TODO: not very clean. *)
-let get_fun_effect_info (ctx : bs_ctx) (fun_id : A.fun_id_or_trait_method_ref)
-    (lid : V.LoopId.id option) (gid : T.RegionGroupId.id option) :
-    fun_effect_info =
-  match lid with
-  | None -> (
-      match fun_id with
-      | TraitMethod (_, _, fid) | FunId (FRegular fid) ->
-          let dsg = A.FunDeclId.Map.find fid ctx.fun_dsigs in
-          let info =
-            match gid with
-            | None -> dsg.fun_ty.fwd_info.effect_info
-            | Some gid ->
-                (RegionGroupId.Map.find gid dsg.fun_ty.back_sg).effect_info
-          in
-          {
-            info with
-            is_rec = (info.is_rec || Option.is_some lid) && gid = None;
-          }
-      | FunId (FBuiltin _) ->
-          compute_raw_fun_effect_info (Some ctx.span) ctx.fun_ctx.fun_infos
-            fun_id lid gid)
-  | Some lid -> (
-      (* This is necessarily for the current function *)
-      match fun_id with
-      | FunId (FRegular fid) -> (
-          sanity_check __FILE__ __LINE__ (fid = ctx.fun_decl.def_id) ctx.span;
-          (* Lookup the loop *)
-          let lid = V.LoopId.Map.find lid ctx.loop_ids_map in
-          let loop_info = LoopId.Map.find lid ctx.loops in
-          match gid with
-          | None -> loop_info.fwd_effect_info
-          | Some gid -> RegionGroupId.Map.find gid loop_info.back_effect_infos)
-      | _ -> craise __FILE__ __LINE__ ctx.span "Unreachable")
-
-(** Translate an instantiated function signature to a decomposed function
-    signature.
-
-    Note that the function also takes a list of names for the inputs, and
-    computes, for every output for the backward functions, a corresponding name
-    (outputs for backward functions come from borrows in the inputs of the
-    forward function) which we use as hints to generate pretty names in the
-    extracted code.
-
-    Remark: as we take as input an instantiated function signature, we assume
-    the types have already been normalized.
-
-    - [generic_args]: the generic arguments with which the uninstantiated
-      signature was instantiated, leading to the current [sg] *)
-let translate_inst_fun_sig_to_decomposed_fun_type (span : Meta.span option)
-    (decls_ctx : C.decls_ctx) (fun_id : A.fun_id_or_trait_method_ref)
-    (sg : A.inst_fun_sig) (input_names : string option list) :
-    decomposed_fun_type =
-  log#ltrace
-    (lazy
-      (let ctx = Print.Contexts.decls_ctx_to_fmt_env decls_ctx in
-       __FUNCTION__ ^ ": " ^ "\n- sg.regions_hierarchy: "
-       ^ Print.Values.abs_region_groups_to_string sg.abs_regions_hierarchy
-       ^ "\n- inst_sg (inputs, output): "
-       ^ Print.Values.inst_fun_sig_to_string ctx sg
-       ^ "\n"));
-
-  let fun_infos = decls_ctx.fun_ctx.fun_infos in
-  let type_infos = decls_ctx.type_ctx.type_infos in
-
-  (* We need an evaluation context to normalize the types (to normalize the
-     associated types, etc. - for instance it may happen that the types
-     refer to the types associated to a trait ref, but where the trait ref
-     is a known impl). *)
-
-  (* Is the forward function stateful, and can it fail? *)
-  let fwd_effect_info =
-    compute_raw_fun_effect_info span fun_infos fun_id None None
-  in
-  (* Compute the forward inputs *)
-  let fwd_fuel = mk_fuel_input_ty_as_list fwd_effect_info in
-  let fwd_inputs_no_fuel_no_state =
-    List.map (translate_fwd_ty span type_infos) sg.inputs
-  in
-  (* State input for the forward function *)
-  let fwd_state_ty =
-    (* For the forward state, we check if the *whole group* is stateful.
-       See {!effect_info}. *)
-    if fwd_effect_info.stateful_group then [ mk_state_ty ] else []
-  in
-  let fwd_inputs =
-    List.concat [ fwd_fuel; fwd_inputs_no_fuel_no_state; fwd_state_ty ]
-  in
-  (* Compute the backward output, without the effect information *)
-  let fwd_output = translate_fwd_ty span type_infos sg.output in
-
-  (* Compute the type information for the backward function *)
-  (* Small helper to translate types for backward functions *)
-  let translate_back_ty_for_gid (gid : T.RegionGroupId.id) (ty : T.ty) :
-      ty option =
-    let rg = T.RegionGroupId.nth sg.regions_hierarchy gid in
-    (* Compute the set of regions belonging to this group *)
-    let gr_regions = T.RegionId.Set.of_list rg.regions in
-    let keep_region r =
-      match r with
-      | T.RStatic ->
-          craise_opt_span __FILE__ __LINE__ span "Unimplemented: static region"
-      | RErased ->
-          craise_opt_span __FILE__ __LINE__ span "Unexpected erased region"
-      | RVar (Bound _ as var) ->
-          craise_opt_span __FILE__ __LINE__ span
-            ("Unexpected bound region: "
-            ^ Charon.PrintTypes.region_db_var_to_pretty_string var)
-      | RVar (Free rid) -> T.RegionId.Set.mem rid gr_regions
-    in
-    let inside_mut = false in
-    translate_back_ty span type_infos keep_region inside_mut ty
-  in
-  let translate_back_inputs_for_gid (gid : T.RegionGroupId.id) : ty list =
-    (* For now we don't support nested borrows, so we check that there
-       aren't parent regions *)
-    let parents = list_ancestor_region_groups sg.regions_hierarchy gid in
-    classert_opt_span __FILE__ __LINE__
-      (T.RegionGroupId.Set.is_empty parents)
-      span
-      (lazy
-        (let ctx = Print.Contexts.decls_ctx_to_fmt_env decls_ctx in
-         "Nested borrows are not supported yet (found in the signature of: "
-         ^ Charon.PrintTypes.fun_id_or_trait_method_ref_to_string ctx fun_id
-         ^ ")"));
-    (* For now, we don't allow nested borrows, so the additional inputs to the
-       backward function can only come from borrows that were returned like
-       in (for the backward function we introduce for 'a):
-       {[
-         fn f<'a>(...) -> &'a mut u32;
-       ]}
-       Upon ending the abstraction for 'a, we need to get back the borrow
-       the function returned.
-    *)
-    let inputs =
-      List.filter_map (translate_back_ty_for_gid gid) [ sg.output ]
-    in
-    log#ltrace
-      (lazy
-        (let ctx = Print.Contexts.decls_ctx_to_fmt_env decls_ctx in
-         let pctx = PrintPure.decls_ctx_to_fmt_env decls_ctx in
-         let output = Print.Types.ty_to_string ctx sg.output in
-         let inputs =
-           Print.list_to_string (PrintPure.ty_to_string pctx false) inputs
-         in
-         "translate_back_inputs_for_gid:" ^ "\n- function:"
-         ^ Charon.PrintTypes.fun_id_or_trait_method_ref_to_string ctx fun_id
-         ^ "\n- gid: "
-         ^ RegionGroupId.to_string gid
-         ^ "\n- output: " ^ output ^ "\n- back inputs: " ^ inputs ^ "\n"));
-    inputs
-  in
-  let compute_back_outputs_for_gid (gid : RegionGroupId.id) :
-      string option list * ty list =
-    (* The outputs are the borrows inside the regions of the abstractions
-       and which are present in the input values. For instance, see:
-       {[
-         fn f<'a>(x : &'a mut u32) -> ...;
-       ]}
-       Upon ending the abstraction for 'a, we give back the borrow which
-       was consumed through the [x] parameter.
-    *)
-    let outputs =
-      List.map
-        (fun (name, input_ty) -> (name, translate_back_ty_for_gid gid input_ty))
-        (List.combine input_names sg.inputs)
-    in
-    (* Filter *)
-    let outputs =
-      List.filter (fun (_, opt_ty) -> Option.is_some opt_ty) outputs
-    in
-    let outputs =
-      List.map (fun (name, opt_ty) -> (name, Option.get opt_ty)) outputs
-    in
-    let names, outputs = List.split outputs in
-    log#ltrace
-      (lazy
-        (let ctx = Print.Contexts.decls_ctx_to_fmt_env decls_ctx in
-         let pctx = PrintPure.decls_ctx_to_fmt_env decls_ctx in
-         let inputs =
-           Print.list_to_string (Print.Types.ty_to_string ctx) sg.inputs
-         in
-         let outputs =
-           Print.list_to_string (PrintPure.ty_to_string pctx false) outputs
-         in
-         "compute_back_outputs_for_gid:" ^ "\n- function:"
-         ^ Charon.PrintTypes.fun_id_or_trait_method_ref_to_string ctx fun_id
-         ^ "\n- gid: "
-         ^ RegionGroupId.to_string gid
-         ^ "\n- inputs: " ^ inputs ^ "\n- back outputs: " ^ outputs ^ "\n"));
-    (names, outputs)
-  in
-  let compute_back_info_for_group (rg : T.region_var_group) :
-      RegionGroupId.id * back_sg_info =
-    let gid = rg.id in
-    let back_effect_info =
-      compute_raw_fun_effect_info span fun_infos fun_id None (Some gid)
-    in
-    let inputs_no_state = translate_back_inputs_for_gid gid in
-    let inputs_no_state =
-      List.map (fun ty -> (Some "ret", ty)) inputs_no_state
-    in
-    (* We consider a backward function as stateful and potentially failing
-       **only if it has inputs** (for the "potentially failing": if it has
-       not inputs, we directly evaluate it in the body of the forward function).
-
-       For instance, we do the following:
-       {[
-         // Rust
-         fn push<T, 'a>(v : &mut Vec<T>, x : T) { ... }
-
-         (* Generated code: before doing unit elimination.
-            We return (), as well as the backward function; as the backward
-            function doesn't consume any inputs, it is a value that we compute
-            directly in the body of [push].
-          *)
-         let push T (v : Vec T) (x : T) : Result (() * Vec T) = ...
-
-         (* Generated code: after doing unit elimination, if we simplify the merged
-            fwd/back functions (see below). *)
-         let push T (v : Vec T) (x : T) : Result (Vec T) = ...
-       ]}
-    *)
-    let back_effect_info =
-      let b = inputs_no_state <> [] in
-      {
-        back_effect_info with
-        stateful = back_effect_info.stateful && b;
-        can_fail = back_effect_info.can_fail && b;
-      }
-    in
-    let state =
-      if back_effect_info.stateful then [ (None, mk_state_ty) ] else []
-    in
-    let inputs = inputs_no_state @ state in
-    let output_names, outputs = compute_back_outputs_for_gid gid in
-    let filter =
-      !Config.simplify_merged_fwd_backs && inputs = [] && outputs = []
-    in
-    let info =
-      {
-        inputs;
-        inputs_no_state;
-        outputs;
-        output_names;
-        effect_info = back_effect_info;
-        filter;
-      }
-    in
-    (gid, info)
-  in
-  let back_sg =
-    RegionGroupId.Map.of_list
-      (List.map compute_back_info_for_group sg.regions_hierarchy)
-  in
-
-  (* The additional information about the forward function *)
-  let fwd_info =
-    (* *)
-    let has_fuel = fwd_fuel <> [] in
-    let num_inputs_no_fuel_no_state = List.length fwd_inputs_no_fuel_no_state in
-    let num_inputs_with_fuel_no_state =
-      (* We use the fact that [fuel] has length 1 if we use some fuel, 0 otherwise *)
-      List.length fwd_fuel + num_inputs_no_fuel_no_state
-    in
-    let fwd_info : inputs_info =
-      {
-        has_fuel;
-        num_inputs_no_fuel_no_state;
-        num_inputs_with_fuel_no_state;
-        num_inputs_with_fuel_with_state =
-          (* We use the fact that [fwd_state_ty] has length 1 if there is a state,
-             and 0 otherwise *)
-          num_inputs_with_fuel_no_state + List.length fwd_state_ty;
-      }
-    in
-    let ignore_output =
-      if !Config.simplify_merged_fwd_backs then
-        ty_is_unit fwd_output
-        && List.exists
-             (fun (info : back_sg_info) -> not info.filter)
-             (RegionGroupId.Map.values back_sg)
-      else false
-    in
-    let info = { fwd_info; effect_info = fwd_effect_info; ignore_output } in
-    sanity_check_opt_span __FILE__ __LINE__ (fun_sig_info_is_wf info) span;
-    info
-  in
-
-  (* Return *)
-  { fwd_inputs; fwd_output; back_sg; fwd_info }
-
-let translate_fun_sig_with_regions_hierarchy_to_decomposed (span : span option)
-    (decls_ctx : C.decls_ctx) (fun_id : A.fun_id_or_trait_method_ref)
-    (regions_hierarchy : T.region_var_groups) (sg : A.fun_sig)
-    (input_names : string option list) : decomposed_fun_sig =
-  let inst_sg : LlbcAst.inst_fun_sig =
-    let ({ A.inputs; output; _ } : A.fun_sig) = sg in
-    sanity_check_opt_span __FILE__ __LINE__
-      (sg.generics.trait_type_constraints = [])
-      span;
-
-    let _, fresh_abs_id = V.AbstractionId.fresh_stateful_generator () in
-    let region_gr_id_abs_id_list =
-      List.map
-        (fun (rg : T.region_var_group) -> (rg.id, fresh_abs_id ()))
-        regions_hierarchy
-    in
-    let region_gr_id_to_abs =
-      RegionGroupId.Map.of_list region_gr_id_abs_id_list
-    in
-    let region_id_to_abs id = RegionGroupId.Map.find id region_gr_id_to_abs in
-    let abs_regions_hierarchy =
-      List.map
-        (fun (rg : T.region_var_group) ->
-          let id = region_id_to_abs rg.id in
-          let parents = List.map region_id_to_abs rg.parents in
-          { T.id; parents; regions = rg.regions })
-        regions_hierarchy
-    in
-    (* We need to introduce region abstraction ids *)
-    {
-      regions_hierarchy;
-      abs_regions_hierarchy;
-      trait_type_constraints = [];
-      inputs;
-      output;
-    }
-  in
-
-  (* Generic parameters *)
-  let generics, preds = translate_generic_params span sg.generics in
-
-  let fun_ty =
-    translate_inst_fun_sig_to_decomposed_fun_type span decls_ctx fun_id inst_sg
-      input_names
-  in
-  { generics; llbc_generics = sg.generics; preds; fun_ty }
-
-let translate_fun_sig_to_decomposed (decls_ctx : C.decls_ctx)
-    (fun_id : FunDeclId.id) (sg : A.fun_sig) (input_names : string option list)
-    : decomposed_fun_sig =
-  let span =
-    (silent_unwrap_opt_span __FILE__ __LINE__ None
-       (FunDeclId.Map.find_opt fun_id decls_ctx.fun_ctx.fun_decls))
-      .item_meta
-      .span
-  in
-  (* Retrieve the list of parent backward functions *)
-  let regions_hierarchy =
-    silent_unwrap __FILE__ __LINE__ span
-      (FunIdMap.find_opt (FRegular fun_id) decls_ctx.fun_ctx.regions_hierarchies)
-  in
-
-  translate_fun_sig_with_regions_hierarchy_to_decomposed (Some span) decls_ctx
-    (FunId (FRegular fun_id)) regions_hierarchy sg input_names
-
-let translate_fun_sig_from_decl_to_decomposed (decls_ctx : C.decls_ctx)
-    (fdef : LlbcAst.fun_decl) : decomposed_fun_sig =
-  let input_names =
-    match fdef.body with
-    | None -> List.map (fun _ -> None) fdef.signature.inputs
-    | Some body ->
-        List.map
-          (fun (v : LlbcAst.local) -> v.name)
-          (LlbcAstUtils.fun_body_get_input_vars body)
-  in
-  let sg =
-    translate_fun_sig_to_decomposed decls_ctx fdef.def_id fdef.signature
-      input_names
-  in
-  log#ltrace
-    (lazy
-      ("translate_fun_sig_from_decl_to_decomposed:" ^ "\n- name: "
-      ^ T.show_name fdef.item_meta.name
-      ^ "\n- sg:\n"
-      ^ PrintPure.decomposed_fun_sig_to_string
-          (PrintPure.decls_ctx_to_fmt_env decls_ctx)
-          sg
-      ^ "\n"));
-  sg
-
-let mk_output_ty_from_effect_info (effect_info : fun_effect_info) (ty : ty) : ty
-    =
-  let output =
-    if effect_info.stateful then mk_simpl_tuple_ty [ mk_state_ty; ty ] else ty
-  in
-  if effect_info.can_fail then mk_result_ty output else output
-
-let mk_back_output_ty_from_effect_info (effect_info : fun_effect_info)
-    (inputs : ty list) (ty : ty) : ty =
-  let output =
-    if effect_info.stateful then mk_simpl_tuple_ty [ mk_state_ty; ty ] else ty
-  in
-  if effect_info.can_fail && inputs <> [] then mk_result_ty output else output
-
-(** Compute the arrow types for all the backward functions.
-
-    If a backward function has no inputs/outputs we filter it.
-
-    We may also filter the region group ids (param [keep_rg_ids]). This is
-    useful for the loops: not all the parent function region groups can be
-    linked to a region abstraction introduced by the loop. *)
-let compute_back_tys_with_info (dsg : Pure.decomposed_fun_type)
-    (keep_rg_ids : RegionGroupId.Set.t option) : (back_sg_info * ty) option list
-    =
-  let keep_rg_id =
-    match keep_rg_ids with
-    | None -> fun _ -> true
-    | Some ids -> fun id -> RegionGroupId.Set.mem id ids
-  in
-  List.map
-    (fun ((rg_id, back_sg) : RegionGroupId.id * back_sg_info) ->
-      if keep_rg_id rg_id then
-        let effect_info = back_sg.effect_info in
-        (* Compute the input/output types *)
-        let inputs = List.map snd back_sg.inputs in
-        let outputs = back_sg.outputs in
-        (* Filter if necessary *)
-        if !Config.simplify_merged_fwd_backs && inputs = [] && outputs = [] then
-          None
-        else
-          let output = mk_simpl_tuple_ty outputs in
-          let output =
-            mk_back_output_ty_from_effect_info effect_info inputs output
-          in
-          let ty = mk_arrows inputs output in
-          Some (back_sg, ty)
-      else (* We ignore this region group *)
-        None)
-    (RegionGroupId.Map.bindings dsg.back_sg)
-
-let compute_back_tys (dsg : Pure.decomposed_fun_type)
-    (keep_rg_ids : RegionGroupId.Set.t option) : ty option list =
-  List.map (Option.map snd) (compute_back_tys_with_info dsg keep_rg_ids)
-
-(** Compute the output type of a function, from a decomposed signature (the
-    output type contains the type of the value returned by the forward function
-    as well as the types of the returned backward functions). *)
-let compute_output_ty_from_decomposed (dsg : Pure.decomposed_fun_type) : ty =
-  (* Compute the arrow types for all the backward functions *)
-  let back_tys = List.filter_map (fun x -> x) (compute_back_tys dsg None) in
-  (* Group the forward output and the types of the backward functions *)
-  let effect_info = dsg.fwd_info.effect_info in
-  let output =
-    (* We might need to ignore the output of the forward function
-       (if it is unit for instance) *)
-    let tys =
-      if dsg.fwd_info.ignore_output then back_tys
-      else dsg.fwd_output :: back_tys
-    in
-    mk_simpl_tuple_ty tys
-  in
-  mk_output_ty_from_effect_info effect_info output
-
-let translate_fun_sig_from_decomposed (dsg : Pure.decomposed_fun_sig) : fun_sig
-    =
-  let generics = dsg.generics in
-  let llbc_generics = dsg.llbc_generics in
-  let preds = dsg.preds in
-  (* Compute the effects info *)
-  let fwd_info = dsg.fun_ty.fwd_info in
-  let back_effect_info =
-    RegionGroupId.Map.of_list
-      (List.map
-         (fun ((gid, info) : RegionGroupId.id * back_sg_info) ->
-           (gid, info.effect_info))
-         (RegionGroupId.Map.bindings dsg.fun_ty.back_sg))
-  in
-  let inputs, output =
-    let output = compute_output_ty_from_decomposed dsg.fun_ty in
-    let inputs = dsg.fun_ty.fwd_inputs in
-    (inputs, output)
-  in
-  (* Compute which input type parameters are explicit/implicit *)
-  let explicit_info = compute_explicit_info generics inputs in
-  let known_from_trait_refs = compute_known_info explicit_info generics in
-  (* Put together *)
-  {
-    generics;
-    explicit_info;
-    known_from_trait_refs;
-    llbc_generics;
-    preds;
-    inputs;
-    output;
-    fwd_info;
-    back_effect_info;
-  }
-
-let bs_ctx_fresh_state_var (ctx : bs_ctx) : bs_ctx * var * typed_pattern =
-  (* Generate the fresh variable *)
-  let id, var_counter = LocalId.fresh !(ctx.var_counter) in
-  let state_var =
-    { id; basename = Some ConstStrings.state_basename; ty = mk_state_ty }
-  in
-  let state_pat = mk_typed_pattern_from_var state_var None in
-  (* Update the context *)
-  ctx.var_counter := var_counter;
-  let ctx = { ctx with state_var = id } in
-  (* Return *)
-  (ctx, state_var, state_pat)
-
-(** WARNING: do not call this function directly. Call
-    [fresh_named_var_for_symbolic_value] instead. *)
-let fresh_var_llbc_ty (basename : string option) (ty : T.ty) (ctx : bs_ctx) :
-    bs_ctx * var =
-  (* Generate the fresh variable *)
-  let id, var_counter = LocalId.fresh !(ctx.var_counter) in
-  let ty = ctx_translate_fwd_ty ctx ty in
-  let var = { id; basename; ty } in
-  (* Update the context *)
-  ctx.var_counter := var_counter;
-  (* Return *)
-  (ctx, var)
-
-let fresh_named_var_for_symbolic_value (basename : string option)
-    (sv : V.symbolic_value) (ctx : bs_ctx) : bs_ctx * var =
-  (* Generate the fresh variable *)
-  let ctx, var = fresh_var_llbc_ty basename sv.sv_ty ctx in
-  (* Insert in the map *)
-  let sv_to_var = V.SymbolicValueId.Map.add_strict sv.sv_id var ctx.sv_to_var in
-  (* Update the context *)
-  let ctx = { ctx with sv_to_var } in
-  (* Return *)
-  (ctx, var)
-
-let fresh_var_for_symbolic_value (sv : V.symbolic_value) (ctx : bs_ctx) :
-    bs_ctx * var =
-  fresh_named_var_for_symbolic_value None sv ctx
-
-let fresh_vars_for_symbolic_values (svl : V.symbolic_value list) (ctx : bs_ctx)
-    : bs_ctx * var list =
-  List.fold_left_map (fun ctx sv -> fresh_var_for_symbolic_value sv ctx) ctx svl
-
-let fresh_named_vars_for_symbolic_values
-    (svl : (string option * V.symbolic_value) list) (ctx : bs_ctx) :
-    bs_ctx * var list =
-  List.fold_left_map
-    (fun ctx (name, sv) -> fresh_named_var_for_symbolic_value name sv ctx)
-    ctx svl
-
-(** This generates a fresh variable **which is not to be linked to any symbolic
-    value** *)
-let fresh_var (basename : string option) (ty : ty) (ctx : bs_ctx) : bs_ctx * var
-    =
-  (* Generate the fresh variable *)
-  let id, var_counter = LocalId.fresh !(ctx.var_counter) in
-  let var = { id; basename; ty } in
-  (* Update the context *)
-  ctx.var_counter := var_counter;
-  (* Return *)
-  (ctx, var)
-
-let fresh_vars (vars : (string option * ty) list) (ctx : bs_ctx) :
-    bs_ctx * var list =
-  List.fold_left_map (fun ctx (name, ty) -> fresh_var name ty ctx) ctx vars
-
-let fresh_opt_vars (vars : (string option * ty) option list) (ctx : bs_ctx) :
-    bs_ctx * var option list =
-  List.fold_left_map
-    (fun ctx var ->
-      match var with
-      | None -> (ctx, None)
-      | Some (name, ty) ->
-          let ctx, var = fresh_var name ty ctx in
-          (ctx, Some var))
-    ctx vars
-
-(* Introduce variables for the backward functions.
-
-   We may filter the region group ids. This is useful for the loops: not all the
-   parent function region groups can be linked to a region abstraction
-   introduced by the loop.
-*)
-let fresh_back_vars_for_current_fun (ctx : bs_ctx)
-    (keep_rg_ids : RegionGroupId.Set.t option) : bs_ctx * var option list =
-  (* We lookup the LLBC definition in an attempt to derive pretty names
-     for the backward functions. *)
-  let back_var_names =
-    let def_id = ctx.fun_decl.def_id in
-    let sg = ctx.fun_decl.signature in
-    let regions_hierarchy =
-      LlbcAstUtils.FunIdMap.find (FRegular def_id)
-        ctx.fun_ctx.regions_hierarchies
-    in
-    List.map
-      (fun (gid, _) ->
-        let rg = RegionGroupId.nth regions_hierarchy gid in
-        let region_names =
-          List.map
-            (fun rid -> (T.RegionId.nth sg.generics.regions rid).name)
-            rg.regions
-        in
-        let name =
-          match region_names with
-          | [] -> "back"
-          | [ Some r ] -> "back" ^ r
-          | _ ->
-              (* Concatenate all the region names *)
-              "back"
-              ^ String.concat "" (List.filter_map (fun x -> x) region_names)
-        in
-        Some name)
-      (RegionGroupId.Map.bindings ctx.sg.fun_ty.back_sg)
-  in
-  let back_vars =
-    List.combine back_var_names (compute_back_tys ctx.sg.fun_ty keep_rg_ids)
-  in
-  let back_vars =
-    List.map
-      (fun (name, ty) ->
-        match ty with
-        | None -> None
-        | Some ty ->
-            (* If the type is not an arrow type, don't use the name "back"
-               (it is a backward function with no inputs, that is to say a
-               value) *)
-            let name = if is_arrow_ty ty then name else None in
-            Some (name, ty))
-      back_vars
-  in
-  (* If there is one backward function or less, we use the name "back"
-     (there is no point in using the lifetime name, and it makes the
-     code generation more stable) *)
-  let num_back_vars = List.length (List.filter_map (fun x -> x) back_vars) in
-  let back_vars =
-    if num_back_vars = 1 then
-      List.map
-        (Option.map (fun (name, ty) -> (Option.map (fun _ -> "back") name, ty)))
-        back_vars
-    else back_vars
-  in
-  fresh_opt_vars back_vars ctx
-
-(** IMPORTANT: do not use this one directly, but rather
-    {!symbolic_value_to_texpression} *)
-let lookup_var_for_symbolic_value (id : V.symbolic_value_id) (ctx : bs_ctx) :
-    var option =
-  match V.SymbolicValueId.Map.find_opt id ctx.sv_to_var with
-  | Some v -> Some v
-  | None ->
-      save_error __FILE__ __LINE__ ctx.span
-        ("Could not find var for symbolic value: "
-        ^ V.SymbolicValueId.to_string id);
-      None
-
-(** Peel boxes as long as the value is of the form [Box<T>] *)
-let rec unbox_typed_value (span : Meta.span) (v : V.typed_value) : V.typed_value
-    =
-  match (v.value, v.ty) with
-  | V.VAdt av, T.TAdt { id = T.TBuiltin T.TBox; _ } -> (
-      match av.field_values with
-      | [ bv ] -> unbox_typed_value span bv
-      | _ -> internal_error __FILE__ __LINE__ span)
-  | _ -> v
-
-(** Translate a symbolic value.
-
-    Because we do not necessarily introduce variables for the symbolic values of
-    (translated) type unit, it is important that we do not lookup variables in
-    case the symbolic value has type unit. *)
-let symbolic_value_to_texpression (ctx : bs_ctx) (sv : V.symbolic_value) :
-    texpression =
-  (* Translate the type *)
-  let ty = ctx_translate_fwd_ty ctx sv.sv_ty in
-  (* If the type is unit, directly return unit *)
-  if ty_is_unit ty then mk_unit_rvalue
-  else
-    (* Otherwise lookup the variable *)
-    match lookup_var_for_symbolic_value sv.sv_id ctx with
-    | Some var -> mk_texpression_from_var var
-    | None ->
-        {
-          e =
-            EError
-              ( None,
-                "Could not find var for symbolic value: "
-                ^ V.SymbolicValueId.to_string sv.sv_id );
-          ty;
-        }
-
-(** Translate a typed value.
-
-    It is used, for instance, on values used as inputs for function calls.
-
-    **IMPORTANT**: this function makes the assumption that the typed value
-    doesn't contain ⊥. This means in particular that symbolic values don't
-    contain ended regions.
-
-    TODO: we might want to remember in the symbolic AST the set of ended
-    regions, at the points where we need it, for sanity checks (though the
-    sanity checks in the symbolic interpreter should be enough). The points
-    where we need this set so far:
-    - function call
-    - end abstraction
-    - return *)
-let rec typed_value_to_texpression (ctx : bs_ctx) (ectx : C.eval_ctx)
-    (v : V.typed_value) : texpression =
-  (* We need to ignore boxes *)
-  let v = unbox_typed_value ctx.span v in
-  let translate = typed_value_to_texpression ctx ectx in
-  (* Translate the type *)
-  let ty = ctx_translate_fwd_ty ctx v.ty in
-  (* Translate the value *)
-  let value =
-    match v.value with
-    | VLiteral cv -> { e = Const cv; ty }
-    | VAdt av -> (
-        let variant_id = av.variant_id in
-        let field_values = List.map translate av.field_values in
-        (* Eliminate the tuple wrapper if it is a tuple with exactly one field *)
-        match v.ty with
-        | TAdt { id = TTuple; _ } ->
-            sanity_check __FILE__ __LINE__ (variant_id = None) ctx.span;
-            mk_simpl_tuple_texpression ctx.span field_values
-        | _ ->
-            (* Retrieve the type and the translated generics from the translated
-               type (simpler this way) *)
-            let adt_id, generics = ty_as_adt ctx.span ty in
-            (* Create the constructor *)
-            let qualif_id = AdtCons { adt_id; variant_id = av.variant_id } in
-            let qualif = { id = qualif_id; generics } in
-            let cons_e = Qualif qualif in
-            let field_tys =
-              List.map (fun (v : texpression) -> v.ty) field_values
-            in
-            let cons_ty = mk_arrows field_tys ty in
-            let cons = { e = cons_e; ty = cons_ty } in
-            (* Apply the constructor *)
-            mk_apps ctx.span cons field_values)
-    | VBottom -> craise __FILE__ __LINE__ ctx.span "Unexpected bottom value"
-    | VLoan lc -> (
-        match lc with
-        | VSharedLoan (_, v) -> translate v
-        | VMutLoan _ -> craise __FILE__ __LINE__ ctx.span "Unreachable")
-    | VBorrow bc -> (
-        match bc with
-        | VSharedBorrow bid ->
-            (* Lookup the shared value in the context, and continue *)
-            let sv =
-              InterpreterBorrowsCore.lookup_shared_value ctx.span ectx bid
-            in
-            translate sv
-        | VReservedMutBorrow bid ->
-            (* Same as for shared borrows. However, note that we use reserved borrows
-             * only in *meta-data*: a value *actually used* in the translation can't come
-             * from an unpromoted reserved borrow *)
-            let sv =
-              InterpreterBorrowsCore.lookup_shared_value ctx.span ectx bid
-            in
-            translate sv
-        | VMutBorrow (_, v) ->
-            (* Borrows are the identity in the extraction *)
-            translate v)
-    | VSymbolic sv -> symbolic_value_to_texpression ctx sv
-  in
-  (* Debugging *)
-  log#ltrace
-    (lazy
-      ("typed_value_to_texpression: result:" ^ "\n- input value:\n"
-      ^ typed_value_to_string ctx v
-      ^ "\n- translated expression:\n"
-      ^ texpression_to_string ctx value));
-  (* Sanity check *)
-  type_check_texpression ctx value;
-  (* Return *)
-  value
-
-type borrow_kind = BMut | BShared
-
-(** An avalue is either produced from a borrow projector (if it is an input to a
-    function) or from a loan projector (if it is an ouptput). This means that an
-    avalue has either:
-    - only borrows and borrow projections over symbolic values
-    - only loans and loan projections over symbolic values
-    - none of those
-
-    **REMARK:** this will not be valid anymore once we have nested borrows, as
-    an ended proj loan can contain borrows in one of its children. In this
-    situation, we will need to first project the avalues at the proper level,
-    before translating them. *)
-type typed_avalue_kind =
-  | BorrowProj of borrow_kind
-      (** The value was produced by a borrow projector (it contains borrows or
-          borrow projections).
-
-          The kind is [BMut] if we found at least one (non-ignored) mutable
-          borrow, [BShared] otherwise. *)
-  | LoanProj of borrow_kind
-      (** The value was produced by a loan projector (it contains loans or loan
-          projections).
-
-          The kind is [BMut] if we found at least one (non-ignored) mutable
-          loan, [BShared] otherwise. *)
-  | UnknownProj
-      (** No borrows, loans or projections inside the value so we can't know for
-          sure *)
-
-let compute_typed_avalue_proj_kind span type_infos
-    (abs_regions : T.RegionId.Set.t) (av : V.typed_avalue) : typed_avalue_kind =
-  let has_borrows = ref false in
-  let has_mut_borrows = ref false in
-  let has_loans = ref false in
-  let has_mut_loans = ref false in
-  let keep_region (r : T.region) =
-    match r with
-    | T.RVar (Free rid) -> T.RegionId.Set.mem rid abs_regions
-    | _ -> false
-  in
-  let visitor =
-    object
-      inherit [_] V.iter_typed_avalue as super
-
-      method! visit_typed_avalue _ av =
-        (* Remember the type of the current value *)
-        super#visit_typed_avalue av.ty av
-
-      method! visit_ALoan env lc =
-        has_loans := true;
-        begin
-          match lc with
-          | ASharedLoan _
-          | AEndedSharedLoan _
-          | AIgnoredMutLoan _
-          | AEndedIgnoredMutLoan _
-          | AIgnoredSharedLoan _ -> ()
-          | AMutLoan _ | AEndedMutLoan _ -> has_mut_loans := true
-        end;
-        (* Continue exploring as a sanity check: we want to make sure we don't find borrows *)
-        super#visit_ALoan env lc
-
-      method! visit_ABorrow env bc =
-        has_borrows := true;
-        begin
-          match bc with
-          | ASharedBorrow _
-          | AEndedSharedBorrow
-          | AIgnoredMutBorrow _
-          | AEndedIgnoredMutBorrow _
-          | AProjSharedBorrow _ -> ()
-          | AMutBorrow _ | AEndedMutBorrow _ -> has_mut_borrows := true
-        end;
-        (* Continue exploring as a sanity check: we want to make sure we don't find loans *)
-        super#visit_ABorrow env bc
-
-      method! visit_ASymbolic ty pm aproj =
-        sanity_check __FILE__ __LINE__ (pm = PNone) span;
-        match aproj with
-        | V.AEndedProjLoans (_, _) ->
-            has_loans := true;
-            (* We need to check wether the projected loans are mutable or not *)
-            if
-              TypesUtils.ty_has_mut_borrow_for_region_in_pred type_infos
-                keep_region ty
-            then has_mut_loans := true;
-            (* Continue exploring (same reasons as above) *)
-            super#visit_ASymbolic ty pm aproj
-        | AProjLoans (_, _, _) ->
-            (* TODO: we should probably fail here *)
-            has_loans := true;
-            (* Continue exploring (same reasons as above) *)
-            super#visit_ASymbolic ty pm aproj
-        | AEndedProjBorrows _ ->
-            has_borrows := true;
-            (* We need to check wether the projected borrows are mutable or not *)
-            if
-              TypesUtils.ty_has_mut_borrow_for_region_in_pred type_infos
-                keep_region ty
-            then has_mut_borrows := true;
-            (* Continue exploring (same reasons as above) *)
-            super#visit_ASymbolic ty pm aproj
-        | AProjBorrows (_, _, _) ->
-            (* TODO: we should probably fail here *)
-            has_borrows := true;
-            (* Continue exploring (same reasons as above) *)
-            super#visit_ASymbolic ty pm aproj
-        | AEmpty ->
-            (* Continue exploring (same reasons as above) *)
-            super#visit_ASymbolic ty pm aproj
-    end
-  in
-  visitor#visit_typed_avalue av.ty av;
-  cassert __FILE__ __LINE__
-    ((not !has_borrows) || not !has_loans)
-    span "Unreachable";
-  let to_borrow_kind b = if b then BMut else BShared in
-  if !has_borrows then BorrowProj (to_borrow_kind !has_mut_borrows)
-  else if !has_loans then LoanProj (to_borrow_kind !has_mut_loans)
-  else UnknownProj
-
-(** Explore an abstraction value and convert it to a consumed value by
-    collecting all the meta-values from the ended *loans*. We assume the avalue
-    was generated by a loan projector.
-
-    Consumed values are rvalues because when an abstraction ends we introduce a
-    call to a backward function in the synthesized program, which takes as
-    inputs those consumed values:
-    {[
-      // Rust:
-      fn choose<'a>(b: bool, x : &'a mut u32, y : &'a mut u32) -> &'a mut u32;
-
-      // Synthesis:
-      let ... = choose_back b x y nz in
-                                  ^^
-    ]} *)
-let rec typed_avalue_to_consumed_aux ~(filter : bool) (ctx : bs_ctx)
-    (ectx : C.eval_ctx) (abs_regions : T.RegionId.Set.t) (av : V.typed_avalue) :
-    texpression option =
-  let value =
-    match av.value with
-    | AAdt adt_v ->
-        adt_avalue_to_consumed_aux ~filter ctx ectx abs_regions av adt_v
-    | ABottom -> craise __FILE__ __LINE__ ctx.span "Unreachable"
-    | ALoan lc -> aloan_content_to_consumed_aux ~filter ctx ectx abs_regions lc
-    | ABorrow _ ->
-        (* This value should have been generated by a loan projector: there
-           can't be aborrows unless there are nested borrows, which are not
-           supported yet. *)
-        craise __FILE__ __LINE__ ctx.span "Unreachable"
-    | ASymbolic (pm, aproj) ->
-        sanity_check __FILE__ __LINE__ (pm = PNone) ctx.span;
-        aproj_to_consumed_aux ctx abs_regions aproj av.ty
-    | AIgnored mv -> (
-        if filter then None
-        else
-          (* If we do not filter it means we are inside an ADT: in this case,
-             the meta-value was produced by a projector (and not introduced
-             because of a join, because when doing joins we destructure the
-             values): there **must** be a meta-value. The consumed value
-             is the meta-value. *)
-          match mv with
-          | None -> craise __FILE__ __LINE__ ctx.span "Unreachable"
-          | Some mv -> Some (typed_value_to_texpression ctx ectx mv))
-  in
-  (* Sanity check - Rk.: we do this at every recursive call, which is a bit
-   * expansive... *)
-  (match value with
-  | None -> ()
-  | Some value -> type_check_texpression ctx value);
-  (* Return *)
-  value
-
-and adt_avalue_to_consumed_aux ~(filter : bool) (ctx : bs_ctx)
-    (ectx : C.eval_ctx) (abs_regions : T.RegionId.Set.t) (av : V.typed_avalue)
-    (adt_v : V.adt_avalue) : texpression option =
-  (* We do not do the same thing depending on whether we visit a tuple
-     or a "regular" ADT *)
-  let adt_id, _ = TypesUtils.ty_as_adt av.ty in
-  (* Check if the ADT contains borrows *)
-  match
-    compute_typed_avalue_proj_kind ctx.span ctx.type_ctx.type_infos abs_regions
-      av
-  with
-  | BorrowProj _ -> craise __FILE__ __LINE__ ctx.span "Unreachable"
-  | UnknownProj ->
-      (* If we filter: ignore the value.
-         Otherwise, translate everything. *)
-      if filter then None
-      else
-        let fields =
-          List.map
-            (typed_avalue_to_consumed_aux ~filter ctx ectx abs_regions)
-            adt_v.field_values
-        in
-        let fields = List.map Option.get fields in
-        begin
-          match adt_id with
-          | TAdtId _ | TBuiltin (TBox | TArray | TSlice | TStr) ->
-              let ty =
-                translate_fwd_ty (Some ctx.span) ctx.type_ctx.type_infos av.ty
-              in
-              Some (mk_adt_value ctx.span ty adt_v.variant_id fields)
-          | TTuple -> Some (mk_simpl_tuple_texpression ctx.span fields)
-        end
-  | LoanProj borrow_kind -> begin
-      (* Translate the field values *)
-      let field_values =
-        let filter =
-          filter
-          &&
-          match adt_id with
-          | TTuple | TBuiltin TBox -> true
-          | TBuiltin _ | TAdtId _ -> borrow_kind = BShared
-        in
-        List.map
-          (typed_avalue_to_consumed_aux ~filter ctx ectx abs_regions)
-          adt_v.field_values
-      in
-      match adt_id with
-      | TAdtId _ ->
-          (* We should preserve all the fields *)
-          let fields = List.map Option.get field_values in
-          let ty =
-            translate_fwd_ty (Some ctx.span) ctx.type_ctx.type_infos av.ty
-          in
-          let pat = mk_adt_value ctx.span ty adt_v.variant_id fields in
-          Some pat
-      | TBuiltin TBox -> begin
-          (* The box type becomes the identity in the translation *)
-          match field_values with
-          | [ v ] -> v
-          | _ -> craise __FILE__ __LINE__ ctx.span "Unreachable"
-        end
-      | TBuiltin (TArray | TSlice | TStr) ->
-          (* This case is unreachable:
-             - for array and slice: in order to access one of their elements
-               we need to go through an index function
-             - for strings: the [str] is not polymorphic.
-          *)
-          craise __FILE__ __LINE__ ctx.span "Unreachable"
-      | TTuple ->
-          (* If the filtering is activated, we ignore the fields which do not
-             consume values (i.e., which do not contain ended mutable borrows). *)
-          if filter then
-            let field_values = List.filter_map (fun x -> x) field_values in
-            if field_values = [] then None
-            else
-              (* Note that if there is exactly one field value,
-               * [mk_simpl_tuple_rvalue] is the identity *)
-              let rv = mk_simpl_tuple_texpression ctx.span field_values in
-              Some rv
-          else
-            (* If we do not filter the fields, all the values should be [Some ...] *)
-            let field_values = List.map Option.get field_values in
-            let v = mk_simpl_tuple_texpression ctx.span field_values in
-            Some v
-    end
-
-and aloan_content_to_consumed_aux ~(filter : bool) (ctx : bs_ctx)
-    (ectx : C.eval_ctx) (_abs_regions : T.RegionId.Set.t) (lc : V.aloan_content)
-    : texpression option =
-  match lc with
-  | AMutLoan (_, _, _) | ASharedLoan (_, _, _, _) ->
-      craise __FILE__ __LINE__ ctx.span "Unreachable"
-  | AEndedMutLoan { child; given_back; given_back_meta } ->
-      cassert __FILE__ __LINE__
-        (ValuesUtils.is_aignored child.value)
-        ctx.span "Unreachable";
-      cassert __FILE__ __LINE__
-        (ValuesUtils.is_aignored given_back.value)
-        ctx.span "Unreachable";
-      (* Return the meta-value *)
-      Some (typed_value_to_texpression ctx ectx given_back_meta)
-  | AEndedSharedLoan (sv, child) ->
-      cassert __FILE__ __LINE__
-        (ValuesUtils.is_aignored child.value)
-        ctx.span "Unreachable";
-      (* We don't diveinto shared loans: there is nothing to give back
-         inside (note that there could be a mutable borrow in the shared
-         value, pointing to a mutable loan in the child avalue, but this
-         borrow is in practice immutable) *)
-      if filter then None else Some (typed_value_to_texpression ctx ectx sv)
-  | AIgnoredMutLoan (_, _) ->
-      (* There can be *inner* not ended mutable loans, but not outer ones *)
-      craise __FILE__ __LINE__ ctx.span "Unreachable"
-  | AEndedIgnoredMutLoan _ ->
-      (* This happens with nested borrows: we need to dive in *)
-      craise __FILE__ __LINE__ ctx.span "Unimplemented"
-  | AIgnoredSharedLoan _ ->
-      (* This case only happens with nested borrows *)
-      craise __FILE__ __LINE__ ctx.span "Unimplemented"
-
-and aproj_to_consumed_aux (ctx : bs_ctx) (_abs_regions : T.RegionId.Set.t)
-    (aproj : V.aproj) (ty : T.ty) : texpression option =
-  match aproj with
-  | V.AEndedProjLoans (msv, []) ->
-      (* The symbolic value was left unchanged.
-
-         We're using the projection type as the type of the symbolic value -
-         it doesn't really matter. *)
-      let msv : V.symbolic_value = { sv_id = msv; sv_ty = ty } in
-      Some (symbolic_value_to_texpression ctx msv)
-  | V.AEndedProjLoans (_msv, [ (mnv, child_aproj) ]) ->
-      sanity_check __FILE__ __LINE__ (child_aproj = AEmpty) ctx.span;
-      (* TODO: check that the updated symbolic values covers all the cases
-         (part of the symbolic value might have been updated, and the rest
-         left unchanged) - it might happen with nested borrows (see the documentation
-         of [AProjLoans]). For now we check that there are no nested borrows
-         to make sure we have to update this part of the code once we add support
-         for nested borrows.
-      *)
-      sanity_check __FILE__ __LINE__
-        (not
-           (TypesUtils.ty_has_nested_borrows (Some ctx.span)
-              ctx.type_ctx.type_infos ty))
-        ctx.span;
-      (* The symbolic value was updated.
-
-         We're using the projection type as the type of the symbolic value -
-         it doesn't really matter. *)
-      let mnv : V.symbolic_value = { sv_id = mnv; sv_ty = ty } in
-      Some (symbolic_value_to_texpression ctx mnv)
-  | V.AEndedProjLoans (_, _) ->
-      (* The symbolic value was updated, and the given back values come from several
-         abstractions *)
-      craise __FILE__ __LINE__ ctx.span "Unimplemented"
-  | AEndedProjBorrows _ ->
-      (* The value should have been introduced by a loan projector, and should not
-         contain nested borrows, so we can't get there *)
-      craise __FILE__ __LINE__ ctx.span "Unreachable"
-  | AEmpty | AProjLoans (_, _, _) | AProjBorrows (_, _, _) ->
-      craise __FILE__ __LINE__ ctx.span "Unreachable"
-
-let typed_avalue_to_consumed (ctx : bs_ctx) (ectx : C.eval_ctx)
-    (abs_regions : T.RegionId.Set.t) (av : V.typed_avalue) : texpression option
-    =
-  (* Check if the value was generated from a loan projector: if yes, and if
-     it contains mutable loans, then we generate a consumed value (because
-     upon ending the borrow we consumed a value).
-     Otherwise we ignore it. *)
-  log#ltrace
-    (lazy
-      ("typed_avalue_to_consumed: "
-      ^ typed_avalue_to_string ~with_ended:true ectx av));
-  match
-    compute_typed_avalue_proj_kind ctx.span ctx.type_ctx.type_infos abs_regions
-      av
-  with
-  | LoanProj BMut ->
-      log#ltrace
-        (lazy
-          "typed_avalue_to_consumed: the value contains mutable loan projectors");
-      typed_avalue_to_consumed_aux ~filter:true ctx ectx abs_regions av
-  | LoanProj BShared | BorrowProj _ | UnknownProj ->
-      (* If it is a borrow proj we ignore it. If it is an unknown projection,
-         it means the value doesn't contain loans nor borrows, so nothing
-         is consumed upon ending the abstraction: we can ignore it as well. *)
-      log#ltrace
-        (lazy
-          "typed_avalue_to_consumed: the value doesn't contains mutable loan \
-           projectors (ignoring it)");
-      None
-
-(** Convert the abstraction values in an abstraction to consumed values.
-
-    See [typed_avalue_to_consumed_aux]. *)
-let abs_to_consumed (ctx : bs_ctx) (ectx : C.eval_ctx) (abs : V.abs) :
-    texpression list =
-  log#ltrace
-    (lazy ("abs_to_consumed:\n" ^ abs_to_string ~with_ended:true ctx abs));
-  let values =
-    List.filter_map
-      (typed_avalue_to_consumed ctx ectx abs.regions.owned)
-      abs.avalues
-  in
-  log#ltrace
-    (lazy
-      ("abs_to_consumed:\n- abs: "
-      ^ abs_to_string ~with_ended:true ctx abs
-      ^ "\n- values: "
-      ^ Print.list_to_string (texpression_to_string ctx) values));
-  values
-
-let translate_mprojection_elem (pe : E.projection_elem) :
-    mprojection_elem option =
-  match pe with
-  | Deref -> None
-  | Field (pkind, field_id) -> Some { pkind; field_id }
-  | ProjIndex _ | Subslice _ -> None
-
-(** Translate a "span"-place *)
-let rec translate_mplace span type_infos (p : S.mplace) : mplace =
-  match p with
-  | PlaceLocal bv -> PlaceLocal (bv.index, bv.name)
-  | PlaceGlobal { id; generics } ->
-      let global_generics =
-        translate_fwd_generic_args span type_infos generics
-      in
-      PlaceGlobal { global_id = id; global_generics }
-  | PlaceProjection (p, pe) -> (
-      let p = translate_mplace span type_infos p in
-      let pe = translate_mprojection_elem pe in
-      match pe with
-      | None -> p
-      | Some pe -> PlaceProjection (p, pe))
-
-let translate_opt_mplace span type_infos (p : S.mplace option) : mplace option =
-  match p with
-  | None -> None
-  | Some p -> Some (translate_mplace span type_infos p)
-
-type borrow_or_symbolic_id =
-  | Borrow of V.BorrowId.id
-  | Symbolic of V.SymbolicValueId.id
-[@@deriving show, ord]
-
-(** Explore an abstraction value which we know **was generated by a borrow
-    projection** (this means we won't find loans or loan projectors inside it)
-    and convert it to a given back value by collecting all the meta-values from
-    the ended *borrows*.
-
-    Note that given back values are patterns, because when an abstraction ends
-    we introduce a call to a backward function in the synthesized program, which
-    introduces new values:
-    {[
-      let (nx, ny) = f_back ... in
-          ^^^^^^^^
-    ]}
-
-    [mp]: it is possible to provide some meta-place information, to guide the
-    heuristics which later find pretty names for the variables.
-
-    - [under_mut]: if [true] it means we are below a mutable borrow. This
-      influences whether we filter values or not.
-
-    Note that we return:
-    - an updated context (because the patterns introduce fresh variables)
-    - a map from variable ids (introduced in the returned pattern) to either the
-      mutable borrow which gave back this value, or the projected symbolic value
-      which gave it back. We need this to compute default values (see
-      [bs_ctx.mut_borrow_to_consumed]).
-    - the pattern *)
-let rec typed_avalue_to_given_back_aux ~(filter : bool)
-    (abs_regions : T.RegionId.Set.t) (mp : mplace option) (av : V.typed_avalue)
-    (ctx : bs_ctx) : bs_ctx * typed_pattern option =
-  let (ctx, value) : _ * typed_pattern option =
-    match av.value with
-    | AAdt adt_v ->
-        adt_avalue_to_given_back_aux ~filter abs_regions av adt_v ctx
-    | ABottom -> craise __FILE__ __LINE__ ctx.span "Unreachable"
-    | ALoan _ ->
-        (* The avalue should have been generated by a borrow projector: this case is unreachable *)
-        craise __FILE__ __LINE__ ctx.span "Unreachable"
-    | ABorrow bc -> aborrow_content_to_given_back_aux ~filter mp bc av.ty ctx
-    | ASymbolic (pm, aproj) ->
-        sanity_check __FILE__ __LINE__ (pm = PNone) ctx.span;
-        aproj_to_given_back_aux mp aproj av.ty ctx
-    | AIgnored _ ->
-        (* If we do not filter, we have to create a dummy pattern *)
-        if filter then (ctx, None)
-        else
-          let ty =
-            translate_fwd_ty (Some ctx.span) ctx.type_ctx.type_infos av.ty
-          in
-          (ctx, Some (mk_dummy_pattern ty))
-  in
-  (* Sanity checks - Rk.: we do this at every recursive call, which is a bit
-   * expansive... *)
-  (match value with
-  | None -> ()
-  | Some value -> type_check_pattern ctx value);
-  (* Return *)
-  (ctx, value)
-
-and adt_avalue_to_given_back_aux ~(filter : bool)
-    (abs_regions : T.RegionId.Set.t) (av : V.typed_avalue)
-    (adt_v : V.adt_avalue) (ctx : bs_ctx) : bs_ctx * typed_pattern option =
-  (* Check if the ADT contains borrows *)
-  match
-    compute_typed_avalue_proj_kind ctx.span ctx.type_ctx.type_infos abs_regions
-      av
-  with
-  | LoanProj _ -> craise __FILE__ __LINE__ ctx.span "Unreachable"
-  | UnknownProj ->
-      (* If we filter: ignore the pattern.
-         Otherwise, return a dummy value. *)
-      if filter then (ctx, None)
-      else
-        let ty =
-          translate_fwd_ty (Some ctx.span) ctx.type_ctx.type_infos av.ty
-        in
-        (ctx, Some (mk_dummy_pattern ty))
-  | BorrowProj borrow_kind -> begin
-      (* We do not do the same thing depending on whether we visit a tuple
-         or a "regular" ADT *)
-      let adt_id, _ = TypesUtils.ty_as_adt av.ty in
-      (* Translate the field values *)
-      (* For now we forget the meta-place information so that it doesn't get used
-         by several fields (which would then all have the same name...), but we
-         might want to do something smarter *)
-      let mp = None in
-      let ctx, field_values =
-        let filter =
-          filter
-          &&
-          match adt_id with
-          | TTuple | TBuiltin TBox -> true
-          | TBuiltin _ | TAdtId _ -> borrow_kind = BShared
-        in
-        List.fold_left_map
-          (fun ctx fv ->
-            typed_avalue_to_given_back_aux ~filter abs_regions mp fv ctx)
-          ctx adt_v.field_values
-      in
-      match adt_id with
-      | TAdtId _ ->
-          (* None of the fields must have been ignored *)
-          let fields = List.map Option.get field_values in
-          let adt_ty =
-            translate_fwd_ty (Some ctx.span) ctx.type_ctx.type_infos av.ty
-          in
-          let pat = mk_adt_pattern adt_ty adt_v.variant_id fields in
-          (ctx, Some pat)
-      | TBuiltin TBox -> begin
-          (* The box type becomes the identity in the translation *)
-          match field_values with
-          | [ pat ] -> (ctx, pat)
-          | _ -> craise __FILE__ __LINE__ ctx.span "Unreachable"
-        end
-      | TBuiltin (TArray | TSlice | TStr) ->
-          (* This case is unreachable:
-             - for array and slice: in order to access one of their elements
-               we need to go through an index function
-             - for strings: the [str] is not polymorphic.
-          *)
-          craise __FILE__ __LINE__ ctx.span "Unreachable"
-      | TTuple ->
-          (* Sanity checks *)
-          let variant_id = adt_v.variant_id in
-          sanity_check __FILE__ __LINE__ (variant_id = None) ctx.span;
-          (* If the filtering is activated, we ignore the fields which do not
-             give values back (i.e., which do not contain mutable borrows). *)
-          if filter then
-            let field_values = List.filter_map (fun x -> x) field_values in
-            if field_values = [] then (ctx, None)
-            else
-              (* Note that if there is exactly one field value, [mk_simpl_tuple_pattern]
-               * is the identity *)
-              let lv = mk_simpl_tuple_pattern field_values in
-              (ctx, Some lv)
-          else
-            (* If we do not filter the fields, all the patterns should be [Some ...] *)
-            let field_values = List.map Option.get field_values in
-            let lv = mk_simpl_tuple_pattern field_values in
-            (ctx, Some lv)
-    end
-
-and aborrow_content_to_given_back_aux ~(filter : bool) (mp : mplace option)
-    (bc : V.aborrow_content) (ty : T.ty) (ctx : bs_ctx) :
-    bs_ctx * typed_pattern option =
-  match bc with
-  | V.AMutBorrow (_, _, _) | ASharedBorrow (_, _) | AIgnoredMutBorrow (_, _) ->
-      (* All the borrows should have been ended upon ending the abstraction *)
-      craise __FILE__ __LINE__ ctx.span "Unreachable"
-  | AEndedMutBorrow (msv, _) ->
-      (* Return the meta symbolic-value *)
-      let ctx, var = fresh_var_for_symbolic_value msv.given_back ctx in
-      let pat = mk_typed_pattern_from_var var mp in
-      (* Lookup the default value and update the [var_id_to_default] map.
-         Note that the default value might be missing, for instance for
-         abstractions which were not introduced because of function calls but
-         rather because of loops.
-      *)
-      let ctx =
-        match V.BorrowId.Map.find_opt msv.bid ctx.mut_borrow_to_consumed with
-        | None -> ctx
-        | Some e ->
-            {
-              ctx with
-              var_id_to_default = LocalId.Map.add var.id e ctx.var_id_to_default;
-            }
-      in
-      (* *)
-      (ctx, Some pat)
-  | AEndedIgnoredMutBorrow _ ->
-      (* This happens with nested borrows: we need to dive in *)
-      craise __FILE__ __LINE__ ctx.span "Unimplemented"
-  | AEndedSharedBorrow | AProjSharedBorrow _ ->
-      if filter then (ctx, None)
-      else
-        let ty = translate_fwd_ty (Some ctx.span) ctx.type_ctx.type_infos ty in
-        (ctx, Some (mk_dummy_pattern ty))
-
-and aproj_to_given_back_aux (mp : mplace option) (aproj : V.aproj) (ty : T.ty)
-    (ctx : bs_ctx) : bs_ctx * typed_pattern option =
-  match aproj with
-  | V.AEndedProjLoans (_, _) -> craise __FILE__ __LINE__ ctx.span "Unreachable"
-  | AEndedProjBorrows (mv, given_back) ->
-      cassert __FILE__ __LINE__ (given_back = []) ctx.span "Unreachable";
-      (* Return the meta-value *)
-      let ctx, var = fresh_var_for_symbolic_value mv.given_back ctx in
-      let pat = mk_typed_pattern_from_var var mp in
-      (* Register the default value *)
-      let ctx =
-        (* Using the projection type as the type of the symbolic value - it
-           doesn't really matter *)
-        let sv : V.symbolic_value = { sv_id = mv.consumed; sv_ty = ty } in
-        {
-          ctx with
-          var_id_to_default =
-            LocalId.Map.add var.id
-              (symbolic_value_to_texpression ctx sv)
-              ctx.var_id_to_default;
-        }
-      in
-      (ctx, Some pat)
-  | AEmpty | AProjLoans (_, _, _) | AProjBorrows (_, _, _) ->
-      craise __FILE__ __LINE__ ctx.span "Unreachable"
-
-let typed_avalue_to_given_back (abs_regions : T.RegionId.Set.t)
-    (mp : mplace option) (v : V.typed_avalue) (ctx : bs_ctx) :
-    bs_ctx * typed_pattern option =
-  (* Check if the value was generated from a borrow projector: if yes, and if
-     it contains mutable borrows we generate a given back pattern (because
-     upon ending the borrow the abstraction gave back a value).
-     Otherwise we ignore it. *)
-  match
-    compute_typed_avalue_proj_kind ctx.span ctx.type_ctx.type_infos abs_regions
-      v
-  with
-  | BorrowProj BMut ->
-      typed_avalue_to_given_back_aux abs_regions mp ~filter:true v ctx
-  | BorrowProj BShared | LoanProj _ | UnknownProj ->
-      (* If it is a loan proj we ignore it. If it is an unknown projection,
-         it means the value doesn't contain loans nor borrows, so nothing
-         is given back: we can ignore it as well. *)
-      (ctx, None)
-
-(** Convert the abstraction values in an abstraction to given back values.
-
-    See [typed_avalue_to_given_back]. *)
-let abs_to_given_back (mpl : mplace option list option) (abs : V.abs)
-    (ctx : bs_ctx) : bs_ctx * typed_pattern list =
-  let avalues =
-    match mpl with
-    | None -> List.map (fun av -> (None, av)) abs.avalues
-    | Some mpl -> List.combine mpl abs.avalues
-  in
-  let ctx, values =
-    List.fold_left_map
-      (fun ctx (mp, av) ->
-        typed_avalue_to_given_back abs.regions.owned mp av ctx)
-      ctx avalues
-  in
-  let values = List.filter_map (fun x -> x) values in
-  log#ltrace
-    (lazy
-      ("abs_to_given_back:\n- abs: "
-      ^ abs_to_string ~with_ended:true ctx abs
-      ^ "\n- values: "
-      ^ Print.list_to_string (typed_pattern_to_string ctx) values));
-  (ctx, values)
-
-(** Simply calls [abs_to_given_back] *)
-let abs_to_given_back_no_mp (abs : V.abs) (ctx : bs_ctx) :
-    bs_ctx * typed_pattern list =
-  let mpl = List.map (fun _ -> None) abs.avalues in
-  abs_to_given_back (Some mpl) abs ctx
-
-(** Return the ordered list of the (transitive) parents of a given abstraction.
-
-    Is used for instance when collecting the input values given to all the
-    parent functions, in order to properly instantiate an *)
-let get_abs_ancestors (ctx : bs_ctx) (abs : V.abs) (call_id : V.FunCallId.id) :
-    S.call * (V.abs * texpression list) list =
-  let call_info = V.FunCallId.Map.find call_id ctx.calls in
-  let abs_ancestors = list_ancestor_abstractions ctx abs call_id in
-  (call_info.forward, abs_ancestors)
-
-(** Add meta-information to an expression *)
-let mk_emeta_symbolic_assignments (vars : var list) (values : texpression list)
-    (e : texpression) : texpression =
-  let var_values = List.combine (List.map var_get_id vars) values in
-  if var_values <> [] then mk_emeta (SymbolicAssignments var_values) e else e
-
-(** Derive naming information from a context.
-
-    We explore the context and look in which bindings the symbolic values
-    appear: we use this information to derive naming information. *)
-let eval_ctx_to_symbolic_assignments_info (ctx : bs_ctx)
-    (ectx : Contexts.eval_ctx) : (LocalId.id * string) list =
-  let info : (LocalId.id * string) list ref = ref [] in
-  let push_info name sv = info := (name, sv) :: !info in
-  let visitor =
-    object (self)
-      inherit [_] Contexts.iter_eval_ctx
-
-      method! visit_env_elem _ ee =
-        match ee with
-        | EBinding (BVar { index = _; name = Some name }, v) ->
-            self#visit_typed_value name v
-        | _ -> () (* Ignore *)
-
-      method! visit_value name v =
-        match v with
-        | VLiteral _ | VBottom -> ()
-        | VBorrow (VMutBorrow (_, v)) | VLoan (VSharedLoan (_, v)) ->
-            self#visit_typed_value name v
-        | VSymbolic sv ->
-            (* Translate the type *)
-            let ty = ctx_translate_fwd_ty ctx sv.sv_ty in
-            (* If the type is unit, do nothing *)
-            if ty_is_unit ty then ()
-            else
-              (* Otherwise lookup the variable - note that the variable may
-                 not be present in the context in case of error: we delegate
-                 to the lookup function the task of raising an error if the user
-                 wants to fail hard. *)
-              Option.iter
-                (fun (var : var) -> push_info var.id name)
-                (lookup_var_for_symbolic_value sv.sv_id ctx)
-        | _ -> ()
-    end
-  in
-  (* Visit the context *)
-  visitor#visit_eval_ctx "x" ectx;
-  (* Return the computed information *)
-  !info
-
-let translate_error (span : Meta.span option) (msg : string) : texpression =
-  { e = EError (span, msg); ty = Error }
-
-(** Register the values consumed by a region abstraction through mutable
-    borrows.
-
-    We need this to compute default values for given back values - see the
-    explanations about [bs_ctx.mut_borrow_to_consumed]. *)
-let register_consumed_mut_borrows (ectx : C.eval_ctx) (ctx : bs_ctx)
-    (v : V.typed_value) : bs_ctx =
-  let ctx = ref ctx in
-  let visitor =
-    object
-      inherit [_] V.iter_typed_value as super
-
-      method! visit_VMutBorrow env bid v =
-        let e = typed_value_to_texpression !ctx ectx v in
-        ctx :=
-          {
-            !ctx with
-            mut_borrow_to_consumed =
-              V.BorrowId.Map.add bid e !ctx.mut_borrow_to_consumed;
-          };
-        super#visit_VMutBorrow env bid v
-    end
-  in
-  visitor#visit_typed_value () v;
-  !ctx
-
-(** Small helper.
-
-    We use this to properly deconstruct the values given back by backward
-    functions in the presence of enumerations. See
-    [bs_ctx.mut_borrow_to_consumed].
-
-    This helper transforms a let-bound pattern and a bound expression to
-    properly introduce matches if necessary.
-
-    For instance, we use it to transform this:
-    {[
-      let Some x = e in
-          ^^^^^^   ^
-           pat     let-bound expression
-    ]}
-    into:
-    {[
-       let x = match e with | Some x -> x | _ -> default_value in
-           ^   ^^^^^^^^^^^^^^^^^^^^^^^^^^^^^^^^^^^^^^^^^^^^^^^
-      new pat     new let-bound expression
-    ]} *)
-let decompose_let_match (ctx : bs_ctx)
-    ((pat, bound) : typed_pattern * texpression) :
-    bs_ctx * (typed_pattern * texpression) =
-  log#ltrace
-    (lazy
-      ("decompose_let_match: " ^ "\n- pat: "
-      ^ typed_pattern_to_string ctx pat
-      ^ "\n- bound: "
-      ^ texpression_to_string ctx bound));
-
-  let found_enum = ref false in
-  (* We update the pattern if it deconstructs an enumeration with > 1 variants *)
-  let visitor =
-    object
-      inherit [_] reduce_expression as super
-      method zero : var list = []
-      method plus vars0 vars1 = vars0 @ vars1
-      method! visit_typed_pattern _ pat = super#visit_typed_pattern pat.ty pat
-
-      method! visit_adt_pattern ty pat =
-        (* Lookup the type decl *)
-        let type_id, _ = ty_as_adt ctx.span ty in
-        match type_id with
-        | TAdtId id ->
-            let decl = bs_ctx_lookup_type_decl id ctx in
-            begin
-              match decl.kind with
-              | Struct _ | Opaque -> ()
-              | Enum vl -> if List.length vl > 1 then found_enum := true else ()
-            end;
-            super#visit_adt_pattern ty pat
-        | TTuple ->
-            (* ok *)
-            super#visit_adt_pattern ty pat
-        | TBuiltin _ ->
-            (* Shouldn't happen *)
-            craise __FILE__ __LINE__ ctx.span "Unreachable"
-
-      method! visit_PatVar _ var _ = [ var ]
-    end
-  in
-
-  (* Visit the pattern *)
-  let vars : var list = visitor#visit_typed_pattern pat.ty pat in
-
-  (* *)
-  if !found_enum then
-    (* Found an enumeration with > 1 variants: we have to deconstruct
-       the pattern *)
-    (* First, refresh the variables - we will use fresh variables
-       in the patterns of the internal match *)
-    let (ctx, fresh_vars) : _ * var list =
-      List.fold_left_map
-        (fun ctx (var : var) -> fresh_var var.basename var.ty ctx)
-        ctx vars
-    in
-    (* Create the new pattern for the match, with the fresh variables *)
-    let subst =
-      LocalId.Map.of_list
-        (List.map2 (fun (v0 : var) (v1 : var) -> (v0.id, v1)) vars fresh_vars)
-    in
-    let subst_visitor =
-      object
-        inherit [_] map_expression
-        method! visit_PatVar _ v mp = PatVar (LocalId.Map.find v.id subst, mp)
-      end
-    in
-    (* Create the correct branch *)
-    let match_pat = subst_visitor#visit_typed_pattern () pat in
-    let match_e = List.map mk_texpression_from_var fresh_vars in
-    let match_e = mk_simpl_tuple_texpression ctx.span match_e in
-    let match_branch = { pat = match_pat; branch = match_e } in
-    (* Create the otherwise branch *)
-    let default_e =
-      List.map
-        (fun (v : var) ->
-          (* We need to lookup the default values corresponding to
-             each given back symbolic value *)
-          match LocalId.Map.find_opt v.id ctx.var_id_to_default with
-          | Some e -> e
-          | None ->
-              (* This is a bug, but we might want to continue generating the model:
-                 as an escape hatch, simply use the original variable (this will
-                 lead to incorrect code of course) *)
-              save_error __FILE__ __LINE__ ctx.span
-                ("Internal error: could not find variable. Please report an \
-                  issue. Debugging information:" ^ "\n- v.id: "
-               ^ LocalId.to_string v.id ^ "\n- ctx.var_id_to_default: "
-                ^ LocalId.Map.to_string None
-                    (texpression_to_string ctx)
-                    ctx.var_id_to_default
-                ^ "\n");
-              mk_texpression_from_var v)
-        vars
-    in
-    let default_e = mk_simpl_tuple_texpression ctx.span default_e in
-    let default_pat = mk_dummy_pattern pat.ty in
-    let default_branch = { pat = default_pat; branch = default_e } in
-    let switch_e = Switch (bound, Match [ match_branch; default_branch ]) in
-    let bound = { e = switch_e; ty = match_e.ty } in
-    (* Update the pattern itself *)
-    let pat =
-      mk_simpl_tuple_pattern
-        (List.map (fun v -> mk_typed_pattern_from_var v None) vars)
-    in
-    (* *)
-    (ctx, (pat, bound))
-  else (* Nothing to do *)
-    (ctx, (pat, bound))
-
-let rec translate_expression (e : S.expression) (ctx : bs_ctx) : texpression =
-  match e with
-  | S.Return (ectx, opt_v) ->
-      (* We reached a return.
-         Remark: we can't get there if we are inside a loop. *)
-      translate_return ectx opt_v ctx
-  | ReturnWithLoop (loop_id, is_continue) ->
-      (* We reached a return and are inside a loop. *)
-      translate_return_with_loop loop_id is_continue ctx
-  | Panic -> translate_panic ctx
-  | FunCall (call, e) -> translate_function_call call e ctx
-  | EndAbstraction (ectx, abs, e) -> translate_end_abstraction ectx abs e ctx
-  | EvalGlobal (gid, generics, sv, e) ->
-      translate_global_eval gid generics sv e ctx
-  | Assertion (ectx, v, e) -> translate_assertion ectx v e ctx
-  | Expansion (p, sv, exp) -> translate_expansion p sv exp ctx
-  | IntroSymbolic (ectx, p, sv, v, e) ->
-      translate_intro_symbolic ectx p sv v e ctx
-  | Meta (span, e) -> translate_espan span e ctx
-  | ForwardEnd (return_value, ectx, loop_sid_maps, e, back_e) ->
-      (* Translate the end of a function, or the end of a loop.
-
-         The case where we (re-)enter a loop is handled here.
-      *)
-      translate_forward_end return_value ectx loop_sid_maps e back_e ctx
-  | Loop loop -> translate_loop loop ctx
-  | Error (span, msg) -> translate_error span msg
-
-and translate_panic (ctx : bs_ctx) : texpression = Option.get ctx.mk_panic
-
-(** [opt_v]: the value to return, in case we translate a forward body.
-
-    Remark: for now, we can't get there if we are inside a loop. If inside a
-    loop, we use {!translate_return_with_loop}.
-
-    Remark: in case we merge the forward/backward functions, we introduce those
-    in [translate_forward_end]. *)
-and translate_return (ectx : C.eval_ctx) (opt_v : V.typed_value option)
-    (ctx : bs_ctx) : texpression =
-  let opt_v = Option.map (typed_value_to_texpression ctx ectx) opt_v in
-  (Option.get ctx.mk_return) ctx opt_v
-
-and translate_return_with_loop (loop_id : V.LoopId.id) (is_continue : bool)
-    (ctx : bs_ctx) : texpression =
-  sanity_check __FILE__ __LINE__ (is_continue = ctx.inside_loop) ctx.span;
-  let loop_id = V.LoopId.Map.find loop_id ctx.loop_ids_map in
-  sanity_check __FILE__ __LINE__ (loop_id = Option.get ctx.loop_id) ctx.span;
-
-  (* Lookup the loop information *)
-  let loop_id = Option.get ctx.loop_id in
-  let loop_info = LoopId.Map.find loop_id ctx.loops in
-
-  (* There are two cases depending on whether we translate a backward function
-     or not.
-  *)
-  let output =
-    match ctx.bid with
-    | None -> Option.get loop_info.forward_output_no_state_no_result
-    | Some _ ->
-        (* Backward *)
-        (* Group the variables in which we stored the values we need to give back.
-         * See the explanations for the [SynthInput] case in [translate_end_abstraction] *)
-        (* It can happen that we did not end any output abstraction, because the
-           loop didn't use borrows corresponding to the region we just ended.
-           If this happens, there are no backward outputs.
-        *)
-        let backward_outputs =
-          match ctx.backward_outputs with
-          | Some outputs -> outputs
-          | None -> []
-        in
-        let field_values = List.map mk_texpression_from_var backward_outputs in
-        mk_simpl_tuple_texpression ctx.span field_values
-  in
-
-  (* We may need to return a state
-   * - error-monad: Return x
-   * - state-error: Return (state, x)
-   * Note that the loop function and the parent function live in the same
-   * effect - in particular, one manipulates a state iff the other does
-   * the same.
-   *)
-  let effect_info = ctx_get_effect_info ctx in
-  let output =
-    if effect_info.stateful then
-      let state_rvalue = mk_state_texpression ctx.state_var in
-      mk_simpl_tuple_texpression ctx.span [ state_rvalue; output ]
-    else output
-  in
-  (* Wrap in a result if the backward function cal fail *)
-  let output =
-    if effect_info.can_fail then mk_result_ok_texpression ctx.span output
-    else output
-  in
-  mk_emeta (Tag "return_with_loop") output
-
-and translate_function_call (call : S.call) (e : S.expression) (ctx : bs_ctx) :
-    texpression =
-  log#ltrace
-    (lazy
-      ("translate_function_call:\n" ^ "\n- call.call_id:"
-      ^ S.show_call_id call.call_id
-      ^ "\n\n- call.generics:\n"
-      ^ ctx_generic_args_to_string ctx call.generics
-      ^ "\n\n- call.inst_sg:\n"
-      ^ Print.option_to_string (inst_fun_sig_to_string call.ctx) call.inst_sg
-      ^ "\n"));
-  (* We have to treat unsized casts separately *)
-  match call.call_id with
-  | S.Unop (Cast (CastUnsize (ty0, ty1, _))) ->
-      translate_cast_unsize call e ty0 ty1 ctx
-  | _ -> translate_function_call_aux call e ctx
-
-(** Handle the function call cases which are not unsized casts *)
-and translate_function_call_aux (call : S.call) (e : S.expression)
-    (ctx : bs_ctx) : texpression =
-  (* Register the consumed mutable borrows to compute default values *)
-  let ctx =
-    List.fold_left (register_consumed_mut_borrows call.ctx) ctx call.args
-  in
-  (* Translate the function call *)
-  let generics = ctx_translate_fwd_generic_args ctx call.generics in
-  let args =
-    let args = List.map (typed_value_to_texpression ctx call.ctx) call.args in
-    let args_mplaces =
-      List.map
-        (translate_opt_mplace (Some call.span) ctx.type_ctx.type_infos)
-        call.args_places
-    in
-    List.map
-      (fun (arg, mp) -> mk_opt_mplace_texpression mp arg)
-      (List.combine args args_mplaces)
-  in
-  let dest_mplace =
-    translate_opt_mplace (Some call.span) ctx.type_ctx.type_infos
-      call.dest_place
-  in
-  (* Retrieve the function id, and register the function call in the context
-     if necessary. *)
-  let ctx, fun_id, effect_info, args, back_funs, dest_v =
-    match call.call_id with
-    | S.Fun (fid, call_id) ->
-        (* Regular function call *)
-        let fid_t = translate_fun_id_or_trait_method_ref ctx fid in
-        let func = Fun (FromLlbc (fid_t, None)) in
-        (* Retrieve the effect information about this function (can fail,
-         * takes a state as input, etc.) *)
-        let effect_info = get_fun_effect_info ctx fid None None in
-        (* Depending on the function effects:
-           - add the fuel
-           - add the state input argument
-           - generate a fresh state variable for the returned state
-        *)
-        let args, ctx, out_state =
-          let fuel = mk_fuel_input_as_list ctx effect_info in
-          if effect_info.stateful then
-            let state_var = mk_state_texpression ctx.state_var in
-            let ctx, _, nstate_var = bs_ctx_fresh_state_var ctx in
-            (List.concat [ fuel; args; [ state_var ] ], ctx, Some nstate_var)
-          else (List.concat [ fuel; args ], ctx, None)
-        in
-        (* Generate the variables for the backward functions returned by the forward
-           function. *)
-        let ctx, ignore_fwd_output, back_funs_map, back_funs =
-          (* We need to compute the signatures of the backward functions. *)
-          let sg = Option.get call.sg in
-          let inst_sg = Option.get call.inst_sg in
-          let decls_ctx = ctx.decls_ctx in
-          let dsg =
-            translate_inst_fun_sig_to_decomposed_fun_type (Some ctx.span)
-              decls_ctx fid inst_sg
-              (List.map (fun _ -> None) sg.inputs)
-          in
-          let back_tys = compute_back_tys_with_info dsg None in
-          log#ltrace
-            (lazy
-              ("back_tys:\n "
-              ^ String.concat "\n"
-                  (List.map (pure_ty_to_string ctx)
-                     (List.map snd (List.filter_map (fun x -> x) back_tys)))));
-          (* Introduce variables for the backward functions *)
-          (* Compute a proper basename for the variables *)
-          let back_fun_name =
-            let name =
-              match fid with
-              | FunId (FBuiltin fid) -> begin
-                  match fid with
-                  | BoxNew -> "box_new"
-                  | ArrayRepeat -> "array_repeat"
-                  | ArrayToSliceShared -> "to_slice_shared"
-                  | ArrayToSliceMut -> "to_slice_mut"
-                  | Index { is_array = _; mutability = RMut; is_range = false }
-                    -> "index_mut"
-                  | Index
-                      { is_array = _; mutability = RShared; is_range = false }
-                    -> "index_shared"
-                  | Index { is_array = _; mutability = RMut; is_range = true }
-                    -> "subslice_mut"
-                  | Index
-                      { is_array = _; mutability = RShared; is_range = true } ->
-                      "subslice_shared"
-                  | PtrFromParts RMut -> "ptr_from_parts_mut"
-                  | PtrFromParts RShared -> "ptr_from_parts_shared"
-                end
-              | FunId (FRegular fid) | TraitMethod (_, _, fid) -> (
-                  let decl =
-                    FunDeclId.Map.find fid ctx.fun_ctx.llbc_fun_decls
-                  in
-                  match Collections.List.last decl.item_meta.name with
-                  | PeIdent (s, _) -> s
-                  | _ ->
-                      (* We shouldn't get there *)
-                      craise __FILE__ __LINE__ decl.item_meta.span "Unexpected")
-            in
-            name ^ "_back"
-          in
-          let ctx, back_vars =
-            fresh_opt_vars
-              (List.map
-                 (fun ty ->
-                   match ty with
-                   | None -> None
-                   | Some (_back_sg, ty) ->
-                       (* We insert a name for the variable only if the type
-                          is an arrow type. If it is not, it means the backward
-                          function is degenerate (it takes no inputs) so it is
-                          not a function anymore but a value: it doesn't make
-                          sense to use a name like "back...". *)
-                       let name =
-                         if is_arrow_ty ty then Some back_fun_name else None
-                       in
-                       Some (name, ty))
-                 back_tys)
-              ctx
-          in
-          let back_funs =
-            List.filter_map
-              (fun v ->
-                match v with
-                | None -> None
-                | Some v -> Some (mk_typed_pattern_from_var v None))
-              back_vars
-          in
-          let gids =
-            List.map
-              (fun (g : T.region_var_group) -> g.id)
-              inst_sg.regions_hierarchy
-          in
-          let back_vars =
-            List.map (Option.map mk_texpression_from_var) back_vars
-          in
-          let back_funs_map =
-            RegionGroupId.Map.of_list (List.combine gids back_vars)
-          in
-          (ctx, dsg.fwd_info.ignore_output, Some back_funs_map, back_funs)
-        in
-        (* Compute the pattern for the destination *)
-        let ctx, dest = fresh_var_for_symbolic_value call.dest ctx in
-        let dest = mk_typed_pattern_from_var dest dest_mplace in
-        let dest =
-          (* Here there is something subtle: as we might ignore the output
-             of the forward function (because it translates to unit) we do NOT
-             necessarily introduce in the let-binding the variable to which we
-             map the symbolic value which was introduced for the output of the
-             function call. This would be problematic if later we need to
-             translate this symbolic value, but we implemented
-             {!symbolic_value_to_texpression} so that it doesn't perform any
-             lookups if the symbolic value has type unit.
-          *)
-          let vars =
-            if ignore_fwd_output then back_funs else dest :: back_funs
-          in
-          mk_simpl_tuple_pattern vars
-        in
-        let dest =
-          match out_state with
-          | None -> dest
-          | Some out_state -> mk_simpl_tuple_pattern [ out_state; dest ]
-        in
-        (* Register the function call *)
-        let ctx =
-          bs_ctx_register_forward_call call_id call args back_funs_map ctx
-        in
-        (ctx, func, effect_info, args, back_funs, dest)
-    | S.Unop E.Not -> (
-        match args with
-        | [ arg ] ->
-            let ty =
-              let lit_ty = ty_as_literal ctx.span arg.ty in
-              match lit_ty with
-              | TBool -> None
-              | TInt int_ty -> Some (V.Signed int_ty)
-              | TUInt int_ty -> Some (V.Unsigned int_ty)
-              | _ -> craise __FILE__ __LINE__ ctx.span "Unreachable"
-            in
-            let effect_info =
-              {
-                can_fail = false;
-                stateful_group = false;
-                stateful = false;
-                can_diverge = false;
-                is_rec = false;
-              }
-            in
-            let ctx, dest = fresh_var_for_symbolic_value call.dest ctx in
-            let dest = mk_typed_pattern_from_var dest dest_mplace in
-            (ctx, Unop (Not ty), effect_info, args, [], dest)
-        | _ -> craise __FILE__ __LINE__ ctx.span "Unreachable")
-    | S.Unop (E.Neg overflow) -> (
-        match args with
-        | [ arg ] ->
-            let int_ty = ty_as_integer ctx.span arg.ty in
-            (* Note that negation can lead to an overflow and thus fail (it
-             * is thus monadic) *)
-            let effect_info =
-              {
-                can_fail = overflow <> OWrap;
-                stateful_group = false;
-                stateful = false;
-                can_diverge = false;
-                is_rec = false;
-              }
-            in
-            let ctx, dest = fresh_var_for_symbolic_value call.dest ctx in
-            let dest = mk_typed_pattern_from_var dest dest_mplace in
-            (ctx, Unop (Neg int_ty), effect_info, args, [], dest)
-        | _ -> craise __FILE__ __LINE__ ctx.span "Unreachable")
-    | S.Unop (E.Cast cast_kind) -> begin
-        match cast_kind with
-        | CastScalar (src_ty, tgt_ty) ->
-            (* Note that cast can fail *)
-            let effect_info =
-              {
-                can_fail = not (Config.backend () = Lean);
-                stateful_group = false;
-                stateful = false;
-                can_diverge = false;
-                is_rec = false;
-              }
-            in
-            let ctx, dest = fresh_var_for_symbolic_value call.dest ctx in
-            let dest = mk_typed_pattern_from_var dest dest_mplace in
-            (ctx, Unop (Cast (src_ty, tgt_ty)), effect_info, args, [], dest)
-        | CastFnPtr _ ->
-            craise __FILE__ __LINE__ ctx.span "TODO: function casts"
-        | CastUnsize _ ->
-            (* We shouldn't get there: this case should have been detected before
-               and handled in [translate_cast_unsize] *)
-            internal_error __FILE__ __LINE__ ctx.span
-        | CastRawPtr _ ->
-            craise __FILE__ __LINE__ ctx.span "Unsupported: raw ptr casts"
-        | CastTransmute _ ->
-            craise __FILE__ __LINE__ ctx.span "Unsupported: transmute"
-      end
-    | S.Unop E.PtrMetadata ->
-        craise __FILE__ __LINE__ ctx.span "Unsupported unop: PtrMetadata"
-    | S.Binop binop -> (
-        match args with
-        | [ arg0; arg1 ] ->
-            let int_ty0 = ty_as_integer ctx.span arg0.ty in
-            let int_ty1 = ty_as_integer ctx.span arg1.ty in
-            (match binop with
-            (* The Rust compiler accepts bitshifts for any integer type combination for ty0, ty1 *)
-            | E.Shl _ | E.Shr _ -> ()
-            | _ -> sanity_check __FILE__ __LINE__ (int_ty0 = int_ty1) ctx.span);
-            let effect_info =
-              {
-                can_fail = ExpressionsUtils.binop_can_fail binop;
-                stateful_group = false;
-                stateful = false;
-                can_diverge = false;
-                is_rec = false;
-              }
-            in
-            let ctx, dest = fresh_var_for_symbolic_value call.dest ctx in
-            let dest = mk_typed_pattern_from_var dest dest_mplace in
-            (ctx, Binop (binop, int_ty0), effect_info, args, [], dest)
-        | _ -> craise __FILE__ __LINE__ ctx.span "Unreachable")
-  in
-  let func = { id = FunOrOp fun_id; generics } in
-  let input_tys = (List.map (fun (x : texpression) -> x.ty)) args in
-  let ret_ty =
-    if effect_info.can_fail then mk_result_ty dest_v.ty else dest_v.ty
-  in
-  let func_ty = mk_arrows input_tys ret_ty in
-  let func = { e = Qualif func; ty = func_ty } in
-  let call_e = mk_apps ctx.span func args in
-  (* This is a **hack** for [Box::new]: introduce backward functions
-     which are the identity if we instantiated [Box::new] with types
-     containing mutable borrows.
-
-     We simply replace the function call with a tuple: (call to [Box::new], backward functions).
-
-     TODO: make this general.
-  *)
-  let ctx, call_e =
-    match call.call_id with
-    | S.Fun (FunId (FBuiltin BoxNew), _) ->
-        let ctx, back_funs_bodies =
-          List.fold_left_map
-            (fun ctx (f : typed_pattern) ->
-              let ty, _ = dest_arrow_ty ctx.span f.ty in
-              let ctx, v = fresh_var (Some "back") ty ctx in
-              let pat = mk_typed_pattern_from_var v None in
-              (ctx, mk_lambda pat (mk_texpression_from_var v)))
-            ctx back_funs
-        in
-        (* We also need to change the type of the function *)
-        let call_e =
-          let call, args = destruct_apps call_e in
-          match args with
-          | [ x ] ->
-              let call = { call with ty = mk_arrows [ x.ty ] x.ty } in
-              mk_app ctx.span call x
-          | _ -> internal_error __FILE__ __LINE__ ctx.span
-        in
-        let call_e =
-          mk_simpl_tuple_texpression ctx.span (call_e :: back_funs_bodies)
-        in
-        (ctx, call_e)
-    | _ -> (ctx, call_e)
-  in
-  log#ldebug
-    (lazy (__FUNCTION__ ^ ": call_e: " ^ texpression_to_string ctx call_e));
-  log#ldebug
-    (lazy
-      (__FUNCTION__ ^ ":\n- dest_v.ty: "
-      ^ pure_ty_to_string ctx dest_v.ty
-      ^ "\n- call_e.ty: "
-      ^ pure_ty_to_string ctx call_e.ty));
-  sanity_check __FILE__ __LINE__
-    (let call_ty =
-       if effect_info.can_fail then unwrap_result_ty ctx.span call_e.ty
-       else call_e.ty
-     in
-     dest_v.ty = call_ty)
-    ctx.span;
-  (* Translate the next expression *)
-  let next_e = translate_expression e ctx in
-  (* Put together *)
-  mk_checked_let __FILE__ __LINE__ ctx.span effect_info.can_fail dest_v call_e
-    next_e
-
-and translate_cast_unsize (call : S.call) (e : S.expression) (ty0 : T.ty)
-    (ty1 : T.ty) (ctx : bs_ctx) : texpression =
-  (* Retrieve the information about the cast *)
-  let info =
-    InterpreterExpressions.cast_unsize_to_modified_fields ctx.span call.ctx ty0
-      ty1
-  in
-
-  (* Process the arguments and the destination *)
-  let dest_mplace =
-    translate_opt_mplace (Some call.span) ctx.type_ctx.type_infos
-      call.dest_place
-  in
-  let ctx, dest = fresh_var_for_symbolic_value call.dest ctx in
-  let dest = mk_typed_pattern_from_var dest dest_mplace in
-  let arg =
-    match call.args with
-    | [ arg ] -> arg
-    | _ -> internal_error __FILE__ __LINE__ ctx.span
-  in
-  let arg = typed_value_to_texpression ctx call.ctx arg in
-  let arg_mp =
-    translate_opt_mplace (Some call.span) ctx.type_ctx.type_infos
-      (List.hd call.args_places)
-  in
-  let arg = mk_opt_mplace_texpression arg_mp arg in
-
-  (* Small helper to create an [array_to_slice] expression *)
-  let mk_array_to_slice (v : texpression) : texpression =
-    let ty, n = ty_as_array ctx.span v.ty in
-    let generics =
-      { types = [ ty ]; const_generics = [ n ]; trait_refs = [] }
-    in
-    let func = { id = FunOrOp (Unop ArrayToSlice); generics } in
-    let input_ty = v.ty in
-    let ret_ty = TAdt (TBuiltin TSlice, mk_generic_args_from_types [ ty ]) in
-    let func_ty = mk_arrows [ input_ty ] ret_ty in
-    let func = { e = Qualif func; ty = func_ty } in
-    mk_apps ctx.span func [ v ]
-  in
-
-  (* Create the cast expression *)
-  let cast_expr =
-    match info with
-    | None ->
-        (* This is a cast from a boxed array to a boxed slice: we simply insert
-           a call to [array_to_slice] *)
-        mk_array_to_slice arg
-    | Some (adt_id, generics, field_id, ty0, _) ->
-        (* This is cast between structures.
-           We update the last field of the structure by using [array_to_slice] *)
-        let adt_id = TAdtId adt_id in
-        let generics = ctx_translate_fwd_generic_args ctx generics in
-        let adt_ty = TAdt (adt_id, generics) in
-
-        (* Create the field access expression *)
-        let ty0 = ctx_translate_fwd_ty ctx ty0 in
-        let field =
-          let qualif : qualif = { id = Proj { adt_id; field_id }; generics } in
-          let qualif_ty = mk_arrows [ adt_ty ] ty0 in
-          let qualif = { e = Qualif qualif; ty = qualif_ty } in
-          mk_app ctx.span qualif arg
-        in
-
-        (* Create the array to slice expression *)
-        let nfield = mk_array_to_slice field in
-
-        (* Create the field update expression *)
-        let updt =
-          let updt =
-            StructUpdate
-              {
-                struct_id = adt_id;
-                init = Some arg;
-                updates = [ (field_id, nfield) ];
-              }
-          in
-          let ty = arg.ty in
-          { e = updt; ty }
-        in
-        updt
-  in
-
-  (* Create the let-binding *)
-  let next_e = translate_expression e ctx in
-  let monadic = false in
-  mk_checked_let __FILE__ __LINE__ ctx.span monadic dest cast_expr next_e
-
-and translate_end_abstraction (ectx : C.eval_ctx) (abs : V.abs)
-    (e : S.expression) (ctx : bs_ctx) : texpression =
-  log#ltrace
-    (lazy
-      ("translate_end_abstraction: abstraction kind: "
-     ^ V.show_abs_kind abs.kind));
-  match abs.kind with
-  | V.SynthInput rg_id ->
-      translate_end_abstraction_synth_input ectx abs e ctx rg_id
-  | V.FunCall (call_id, rg_id) ->
-      translate_end_abstraction_fun_call ectx abs e ctx call_id rg_id
-  | V.SynthRet rg_id -> translate_end_abstraction_synth_ret ectx abs e ctx rg_id
-  | V.Loop (loop_id, rg_id, abs_kind) ->
-      translate_end_abstraction_loop ectx abs e ctx loop_id rg_id abs_kind
-  | V.Identity | V.CopySymbolicValue ->
-      translate_end_abstraction_identity ectx abs e ctx
-
-and translate_end_abstraction_synth_input (ectx : C.eval_ctx) (abs : V.abs)
-    (e : S.expression) (ctx : bs_ctx) (rg_id : T.RegionGroupId.id) : texpression
-    =
-  log#ltrace
-    (lazy
-      ("translate_end_abstraction_synth_input:" ^ "\n- function: "
-      ^ name_to_string ctx ctx.fun_decl.item_meta.name
-      ^ "\n- rg_id: "
-      ^ T.RegionGroupId.to_string rg_id
-      ^ "\n- loop_id: "
-      ^ Print.option_to_string Pure.LoopId.to_string ctx.loop_id
-      ^ "\n- eval_ctx:\n"
-      ^ eval_ctx_to_string ~span:(Some ctx.span) ectx
-      ^ "\n- abs:\n" ^ abs_to_string ctx abs ^ "\n"));
-
-  (* When we end an input abstraction, this input abstraction gets back
-     the borrows which it introduced in the context through the input
-     values: by listing those values, we get the values which are given
-     back by one of the backward functions we are synthesizing.
-
-     Note that we don't support nested borrows for now: if we find
-     an ended synthesized input abstraction, it must be the one corresponding
-     to the backward function wer are synthesizing, it can't be the one
-     for a parent backward function.
-  *)
-  let bid = Option.get ctx.bid in
-  sanity_check __FILE__ __LINE__ (rg_id = bid) ctx.span;
-
-  (* First, introduce the given back variables.
-
-     We don't use the same given back variables if we translate a loop or
-     the standard body of a function.
-  *)
-  let ctx, given_back_variables =
-    let vars =
-      if ctx.inside_loop then
-        (* We are synthesizing a loop body *)
-        let loop_id = Option.get ctx.loop_id in
-        let loop = LoopId.Map.find loop_id ctx.loops in
-        let tys = RegionGroupId.Map.find bid loop.back_outputs in
-        List.map (fun ty -> (None, ty)) tys
-      else
-        (* Regular function body *)
-        let back_sg = RegionGroupId.Map.find bid ctx.sg.fun_ty.back_sg in
-        List.combine back_sg.output_names back_sg.outputs
-    in
-    let ctx, vars = fresh_vars vars ctx in
-    ({ ctx with backward_outputs = Some vars }, vars)
-  in
-
-  (* Get the list of values consumed by the abstraction upon ending *)
-  let consumed_values = abs_to_consumed ctx ectx abs in
-
-  log#ltrace
-    (lazy
-      ("translate_end_abstraction_synth_input:"
-     ^ "\n\n- given back variables types:\n"
-      ^ Print.list_to_string
-          (fun (v : var) -> pure_ty_to_string ctx v.ty)
-          given_back_variables
-      ^ "\n\n- consumed values:\n"
-      ^ Print.list_to_string
-          (fun e ->
-            texpression_to_string ctx e ^ " : " ^ pure_ty_to_string ctx e.ty)
-          consumed_values
-      ^ "\n"));
-
-  (* Prepare the let-bindings by introducing a match if necessary *)
-  let given_back_variables =
-    List.map (fun v -> mk_typed_pattern_from_var v None) given_back_variables
-  in
-  sanity_check __FILE__ __LINE__
-    (List.length given_back_variables = List.length consumed_values)
-    ctx.span;
-  let variables_values = List.combine given_back_variables consumed_values in
-
-  (* Sanity check: the two lists match (same types) *)
-  (* TODO: normalize the types *)
-  if !Config.type_check_pure_code then
-    List.iter
-      (fun (var, v) ->
-        sanity_check __FILE__ __LINE__
-          ((var : typed_pattern).ty = (v : texpression).ty)
-          ctx.span)
-      variables_values;
-  (* Translate the next expression *)
-  let next_e = translate_expression e ctx in
-  (* Generate the assignemnts *)
-  let monadic = false in
-  mk_checked_lets __FILE__ __LINE__ ctx.span monadic variables_values next_e
-
-and translate_end_abstraction_fun_call (ectx : C.eval_ctx) (abs : V.abs)
-    (e : S.expression) (ctx : bs_ctx) (call_id : V.FunCallId.id)
-    (rg_id : T.RegionGroupId.id) : texpression =
-  let call_info = V.FunCallId.Map.find call_id ctx.calls in
-  let call = call_info.forward in
-  let fun_id =
-    match call.call_id with
-    | S.Fun (fun_id, _) -> fun_id
-    | Unop _ | Binop _ ->
-        (* Those don't have backward functions *)
-        craise __FILE__ __LINE__ ctx.span "Unreachable"
-  in
-  let effect_info = get_fun_effect_info ctx fun_id None (Some rg_id) in
-  (* Retrieve the values consumed upon ending the loans inside this
-   * abstraction: those give us the remaining input values *)
-  let back_inputs = abs_to_consumed ctx ectx abs in
-  (* If the function is stateful:
-   * - add the state input argument
-   * - generate a fresh state variable for the returned state
-   *)
-  let back_state, ctx, nstate =
-    if effect_info.stateful then
-      let back_state = mk_state_texpression ctx.state_var in
-      let ctx, _, nstate = bs_ctx_fresh_state_var ctx in
-      ([ back_state ], ctx, Some nstate)
-    else ([], ctx, None)
-  in
-  let back_inputs = List.append back_inputs back_state in
-  (* Retrieve the values given back by this function: those are the output
-   * values. We rely on the fact that there are no nested borrows to use the
-   * meta-place information from the input values given to the forward function
-   * (we need to add [None] for the return avalue) *)
-  let output_mpl =
-    List.append
-      (List.map
-         (translate_opt_mplace (Some call.span) ctx.type_ctx.type_infos)
-         call.args_places)
-      [ None ]
-  in
-  let ctx, outputs = abs_to_given_back (Some output_mpl) abs ctx in
-  (* Group the output values together: first the updated inputs *)
-  let output = mk_simpl_tuple_pattern outputs in
-  (* Add the returned state if the function is stateful *)
-  let output =
-    match nstate with
-    | None -> output
-    | Some nstate -> mk_simpl_tuple_pattern [ nstate; output ]
-  in
-  (* Retrieve the function id, and register the function call in the context
-     if necessary. *)
-  let ctx, func =
-    bs_ctx_register_backward_call abs call_id rg_id back_inputs ctx
-  in
-  (* Translate the next expression *)
-  let next_e ctx = translate_expression e ctx in
-  (* Put everything together *)
-  let inputs = back_inputs in
-  let args_mplaces = List.map (fun _ -> None) inputs in
-  let args =
-    List.map
-      (fun (arg, mp) -> mk_opt_mplace_texpression mp arg)
-      (List.combine inputs args_mplaces)
-  in
-  (* The backward function might have been filtered if it does nothing
-     (consumes unit and returns unit). *)
-  match func with
-  | None -> next_e ctx
-  | Some func ->
-      log#ltrace
-        (lazy
-          (let args = List.map (texpression_to_string ctx) args in
-           "func: "
-           ^ texpression_to_string ctx func
-           ^ "\nfunc type: "
-           ^ pure_ty_to_string ctx func.ty
-           ^ "\n\nargs:\n" ^ String.concat "\n" args));
-      let call = mk_apps ctx.span func args in
-      (* Introduce a match if necessary *)
-      let ctx, (output, call) = decompose_let_match ctx (output, call) in
-      (* Translate the next expression and construct the let *)
-      mk_checked_let __FILE__ __LINE__ ctx.span effect_info.can_fail output call
-        (next_e ctx)
-
-and translate_end_abstraction_identity (ectx : C.eval_ctx) (abs : V.abs)
-    (e : S.expression) (ctx : bs_ctx) : texpression =
-  (* We simply check that the abstraction only contains shared borrows/loans,
-     and translate the next expression *)
-
-  (* We can do this simply by checking that it consumes and gives back nothing *)
-  let inputs = abs_to_consumed ctx ectx abs in
-  let ctx, outputs = abs_to_given_back None abs ctx in
-  sanity_check __FILE__ __LINE__ (inputs = []) ctx.span;
-  sanity_check __FILE__ __LINE__ (outputs = []) ctx.span;
-
-  (* Translate the next expression *)
-  translate_expression e ctx
-
-and translate_end_abstraction_synth_ret (ectx : C.eval_ctx) (abs : V.abs)
-    (e : S.expression) (ctx : bs_ctx) (rg_id : T.RegionGroupId.id) : texpression
-    =
-  log#ltrace
-    (lazy ("Translating ended synthesis abstraction: " ^ abs_to_string ctx abs));
-  (* If we end the abstraction which consumed the return value of the function
-     we are synthesizing, we get back the borrows which were inside. Those borrows
-     are actually input arguments of the backward function we are synthesizing.
-     So we simply need to introduce proper let bindings.
-
-     For instance:
-     {[
-       fn id<'a>(x : &'a mut u32) -> &'a mut u32 {
-         x
-       }
-     ]}
-
-     Upon ending the return abstraction for 'a, we get back the borrow for [x].
-     This new value is the second argument of the backward function:
-     {[
-       let id_back x nx = nx
-     ]}
-
-     In practice, upon ending this abstraction we introduce a useless
-     let-binding:
-     {[
-       let id_back x nx =
-       let s = nx in // the name [s] is not important (only collision matters)
-       ...
-     ]}
-
-     This let-binding later gets inlined, during a micro-pass.
-  *)
-  (* First, retrieve the list of variables used for the inputs for the
-   * backward function *)
-  let inputs = T.RegionGroupId.Map.find rg_id ctx.backward_inputs_no_state in
-  log#ltrace
-    (lazy
-      ("Consumed inputs: "
-      ^ Print.list_to_string (pure_var_to_string ctx) inputs));
-  (* Retrieve the values consumed upon ending the loans inside this
-   * abstraction: as there are no nested borrows, there should be none. *)
-  let consumed = abs_to_consumed ctx ectx abs in
-  cassert __FILE__ __LINE__ (consumed = []) ctx.span
-    "Nested borrows are not supported yet";
-  (* Retrieve the values given back upon ending this abstraction - note that
-     we don't provide meta-place information, because those assignments will
-     be inlined anyway... *)
-  log#ltrace (lazy ("abs: " ^ abs_to_string ctx abs));
-  let ctx, given_back = abs_to_given_back_no_mp abs ctx in
-  log#ltrace
-    (lazy
-      ("given back: "
-      ^ Print.list_to_string (typed_pattern_to_string ctx) given_back));
-  (* Link the inputs to those given back values - note that this also
-     checks we have the same number of values, of course *)
-  let given_back_inputs = List.combine given_back inputs in
-  (* Sanity check *)
-  List.iter
-    (fun ((given_back, input) : typed_pattern * var) ->
-      log#ltrace
-        (lazy
-          ("\n- given_back ty: "
-          ^ pure_ty_to_string ctx given_back.ty
-          ^ "\n- sig input ty: "
-          ^ pure_ty_to_string ctx input.ty));
-      sanity_check __FILE__ __LINE__ (given_back.ty = input.ty) ctx.span)
-    given_back_inputs;
-  (* Prepare the let-bindings by introducing a match if necessary *)
-  let given_back_inputs =
-    List.map (fun (v, e) -> (v, mk_texpression_from_var e)) given_back_inputs
-  in
-  let ctx, given_back_inputs =
-    List.fold_left_map decompose_let_match ctx given_back_inputs
-  in
-  (* Translate the next expression *)
-  let next_e = translate_expression e ctx in
-  (* Generate the assignments *)
-  let monadic = false in
-  mk_checked_lets __FILE__ __LINE__ ctx.span monadic given_back_inputs next_e
-
-and translate_end_abstraction_loop (ectx : C.eval_ctx) (abs : V.abs)
-    (e : S.expression) (ctx : bs_ctx) (loop_id : V.LoopId.id)
-    (rg_id : T.RegionGroupId.id option) (abs_kind : V.loop_abs_kind) :
-    texpression =
-  let vloop_id = loop_id in
-  let loop_id = V.LoopId.Map.find loop_id ctx.loop_ids_map in
-  sanity_check __FILE__ __LINE__ (loop_id = Option.get ctx.loop_id) ctx.span;
-  let rg_id = Option.get rg_id in
-  (* There are two cases depending on the [abs_kind] (whether this is a
-     synth input or a regular loop call) *)
-  match abs_kind with
-  | V.LoopSynthInput ->
-      (* Actually the same case as [SynthInput] *)
-      translate_end_abstraction_synth_input ectx abs e ctx rg_id
-  | V.LoopCall -> (
-      (* We need to introduce a call to the backward function corresponding
-         to a forward call which happened earlier *)
-      let fun_id = T.FRegular ctx.fun_decl.def_id in
-      let effect_info =
-        get_fun_effect_info ctx (FunId fun_id) (Some vloop_id) (Some rg_id)
-      in
-      let loop_info = LoopId.Map.find loop_id ctx.loops in
-      (* Retrieve the additional backward inputs. Note that those are actually
-         the backward inputs of the function we are synthesizing (and that we
-         need to *transmit* to the loop backward function): they are not the
-         values consumed upon ending the abstraction (i.e., we don't use
-         [abs_to_consumed]) *)
-      let back_inputs_vars =
-        T.RegionGroupId.Map.find rg_id ctx.backward_inputs_no_state
-      in
-      let back_inputs = List.map mk_texpression_from_var back_inputs_vars in
-      (* If the function is stateful:
-       * - add the state input argument
-       * - generate a fresh state variable for the returned state
-       *)
-      let back_state, ctx, nstate =
-        if effect_info.stateful then
-          let back_state = mk_state_texpression ctx.state_var in
-          let ctx, _, nstate = bs_ctx_fresh_state_var ctx in
-          ([ back_state ], ctx, Some nstate)
-        else ([], ctx, None)
-      in
-      (* Concatenate all the inputs *)
-      let inputs = List.concat [ back_inputs; back_state ] in
-      (* Retrieve the values given back by this function *)
-      let ctx, outputs = abs_to_given_back None abs ctx in
-      (* Group the output values together: first the updated inputs *)
-      let output = mk_simpl_tuple_pattern outputs in
-      (* Add the returned state if the function is stateful *)
-      let output =
-        match nstate with
-        | None -> output
-        | Some nstate -> mk_simpl_tuple_pattern [ nstate; output ]
-      in
-      (* Translate the next expression *)
-      let next_e ctx = translate_expression e ctx in
-      (* Put everything together *)
-      let args_mplaces = List.map (fun _ -> None) inputs in
-      let args =
-        List.map
-          (fun (arg, mp) -> mk_opt_mplace_texpression mp arg)
-          (List.combine inputs args_mplaces)
-      in
-      (* Create the expression for the function:
-         - it is either a call to a top-level function, if we split the
-           forward/backward functions
-         - or a call to the variable we introduced for the backward function,
-           if we merge the forward/backward functions *)
-      let func =
-        RegionGroupId.Map.find rg_id (Option.get loop_info.back_funs)
-      in
-      (* We may have filtered the backward function elsewhere if it doesn't
-         do anything (doesn't consume anything and doesn't return anything) *)
-      match func with
-      | None -> next_e ctx
-      | Some func ->
-          let call = mk_apps ctx.span func args in
-          (* Add meta-information - this is slightly hacky: we look at the
-             values consumed by the abstraction (note that those come from
-             *before* we applied the fixed-point context) and use them to
-             guide the naming of the output vars.
-
-             Also, we need to convert the backward outputs from patterns to
-             variables.
-
-             Finally, in practice, this works well only for loop bodies:
-             we do this only in this case.
-             TODO: improve the heuristics, to give weight to the hints for
-             instance.
-          *)
-          let next_e ctx =
-            if ctx.inside_loop then
-              let consumed_values = abs_to_consumed ctx ectx abs in
-              let var_values = List.combine outputs consumed_values in
-              let var_values =
-                List.filter_map
-                  (fun (var, v) ->
-                    match var.Pure.value with
-                    | PatVar (var, _) -> Some (var, v)
-                    | _ -> None)
-                  var_values
-              in
-              let vars, values = List.split var_values in
-              mk_emeta_symbolic_assignments vars values (next_e ctx)
-            else next_e ctx
-          in
-
-          (* Create the let-binding - we may have to introduce a match *)
-          let ctx, (output, call) = decompose_let_match ctx (output, call) in
-          mk_checked_let __FILE__ __LINE__ ctx.span effect_info.can_fail output
-            call (next_e ctx))
-
-and translate_global_eval (gid : A.GlobalDeclId.id) (generics : T.generic_args)
-    (sval : V.symbolic_value) (e : S.expression) (ctx : bs_ctx) : texpression =
-  let ctx, var = fresh_var_for_symbolic_value sval ctx in
-  let decl = A.GlobalDeclId.Map.find gid ctx.decls_ctx.crate.global_decls in
-  let generics = ctx_translate_fwd_generic_args ctx generics in
-  let global_expr = { id = Global gid; generics } in
-  (* We use translate_fwd_ty to translate the global type *)
-  let ty = ctx_translate_fwd_ty ctx decl.ty in
-  let gval = { e = Qualif global_expr; ty } in
-  let e = translate_expression e ctx in
-  mk_checked_let __FILE__ __LINE__ ctx.span false
-    (mk_typed_pattern_from_var var None)
-    gval e
-
-and translate_assertion (ectx : C.eval_ctx) (v : V.typed_value)
-    (e : S.expression) (ctx : bs_ctx) : texpression =
-  let next_e = translate_expression e ctx in
-  let monadic = true in
-  let v = typed_value_to_texpression ctx ectx v in
-  let args = [ v ] in
-  let func =
-    { id = FunOrOp (Fun (Pure Assert)); generics = empty_generic_args }
-  in
-  let func_ty = mk_arrow (TLiteral TBool) (mk_result_ty mk_unit_ty) in
-  let func = { e = Qualif func; ty = func_ty } in
-  let assertion = mk_apps ctx.span func args in
-  mk_checked_let __FILE__ __LINE__ ctx.span monadic
-    (mk_dummy_pattern mk_unit_ty)
-    assertion next_e
-
-and translate_expansion (p : S.mplace option) (sv : V.symbolic_value)
-    (exp : S.expansion) (ctx : bs_ctx) : texpression =
-  (* Translate the scrutinee *)
-  let scrutinee = symbolic_value_to_texpression ctx sv in
-  let scrutinee_mplace =
-    translate_opt_mplace (Some ctx.span) ctx.type_ctx.type_infos p
-  in
-  (* Translate the branches *)
-  match exp with
-  | ExpandNoBranch (sexp, e) -> (
-      match sexp with
-      | V.SeLiteral _ ->
-          (* We do not *register* symbolic expansions to literal
-             values in the symbolic ADT *)
-          craise __FILE__ __LINE__ ctx.span "Unreachable"
-      | SeMutRef (_, nsv) | SeSharedRef (_, nsv) ->
-          (* The (mut/shared) borrow type is extracted to identity: we thus simply
-             introduce an reassignment *)
-          let ctx, var = fresh_var_for_symbolic_value nsv ctx in
-          let next_e = translate_expression e ctx in
-          let monadic = false in
-          mk_checked_let __FILE__ __LINE__ ctx.span monadic
-            (mk_typed_pattern_from_var var None)
-            (mk_opt_mplace_texpression scrutinee_mplace scrutinee)
-            next_e
-      | SeAdt _ ->
-          (* Should be in the [ExpandAdt] case *)
-          craise __FILE__ __LINE__ ctx.span "Unreachable")
-  | ExpandAdt branches -> (
-      (* We don't do the same thing if there is a branching or not *)
-      match branches with
-      | [] -> craise __FILE__ __LINE__ ctx.span "Unreachable"
-      | [ (variant_id, svl, branch) ]
-        when not
-               (TypesUtils.ty_is_custom_adt sv.V.sv_ty
-               && !Config.always_deconstruct_adts_with_matches) ->
-          (* There is exactly one branch: no branching.
-
-             We can decompose the ADT value with a let-binding, unless
-             the backend doesn't support this (see {!Config.always_deconstruct_adts_with_matches}):
-             we *ignore* this branch (and go to the next one) if the ADT is a custom
-             adt, and [always_deconstruct_adts_with_matches] is true.
-          *)
-          translate_ExpandAdt_one_branch sv scrutinee scrutinee_mplace
-            variant_id svl branch ctx
-      | branches ->
-          let translate_branch (variant_id : T.VariantId.id option)
-              (svl : V.symbolic_value list) (branch : S.expression) :
-              match_branch =
-            let ctx, vars = fresh_vars_for_symbolic_values svl ctx in
-            let vars =
-              List.map (fun x -> mk_typed_pattern_from_var x None) vars
-            in
-            let pat_ty = scrutinee.ty in
-            let pat = mk_adt_pattern pat_ty variant_id vars in
-            let branch = translate_expression branch ctx in
-            { pat; branch }
-          in
-          let branches =
-            List.map (fun (vid, svl, e) -> translate_branch vid svl e) branches
-          in
-          let e =
-            Switch
-              ( mk_opt_mplace_texpression scrutinee_mplace scrutinee,
-                Match branches )
-          in
-          (* There should be at least one branch *)
-          let branch = List.hd branches in
-          let ty = branch.branch.ty in
-          (* Sanity check *)
-          sanity_check __FILE__ __LINE__
-            (List.for_all (fun br -> br.branch.ty = ty) branches)
-            ctx.span;
-          (* Return *)
-          { e; ty })
-  | ExpandBool (true_e, false_e) ->
-      (* We don't need to update the context: we don't introduce any
-         new values/variables *)
-      let true_e = translate_expression true_e ctx in
-      let false_e = translate_expression false_e ctx in
-      let e =
-        Switch
-          ( mk_opt_mplace_texpression scrutinee_mplace scrutinee,
-            If (true_e, false_e) )
-      in
-      let ty = true_e.ty in
-      log#ltrace
-        (lazy
-          ("true_e.ty: "
-          ^ pure_ty_to_string ctx true_e.ty
-          ^ "\n\nfalse_e.ty: "
-          ^ pure_ty_to_string ctx false_e.ty));
-      sanity_check __FILE__ __LINE__ (ty = false_e.ty) ctx.span;
-      { e; ty }
-  | ExpandInt (int_ty, branches, otherwise) ->
-      let translate_branch ((v, branch_e) : V.scalar_value * S.expression) :
-          match_branch =
-        (* We don't need to update the context: we don't introduce any
-           new values/variables *)
-        let branch = translate_expression branch_e ctx in
-        let pat = mk_typed_pattern_from_literal (VScalar v) in
-        { pat; branch }
-      in
-      let branches = List.map translate_branch branches in
-      let otherwise = translate_expression otherwise ctx in
-      let pat_ty = TLiteral (TypesUtils.integer_as_literal int_ty) in
-      let otherwise_pat : typed_pattern = { value = PatDummy; ty = pat_ty } in
-      let otherwise : match_branch =
-        { pat = otherwise_pat; branch = otherwise }
-      in
-      let all_branches = List.append branches [ otherwise ] in
-      let e =
-        Switch
-          ( mk_opt_mplace_texpression scrutinee_mplace scrutinee,
-            Match all_branches )
-      in
-      let ty = otherwise.branch.ty in
-      sanity_check __FILE__ __LINE__
-        (List.for_all (fun (br : match_branch) -> br.branch.ty = ty) branches)
-        ctx.span;
-      { e; ty }
-
-(* Translate and [ExpandAdt] when there is no branching (i.e., one branch).
-
-   We generate something of the shape:
-   {[
-     let Cons x0 ... xn = y in
-     ...
-   ]}
-*)
-and translate_ExpandAdt_one_branch (sv : V.symbolic_value)
-    (scrutinee : texpression) (scrutinee_mplace : mplace option)
-    (variant_id : variant_id option) (svl : V.symbolic_value list)
-    (branch : S.expression) (ctx : bs_ctx) : texpression =
-  (* TODO: always introduce a match, and use micro-passes to turn the
-     the match into a let? *)
-  let type_id, _ = TypesUtils.ty_as_adt sv.V.sv_ty in
-  let ctx, vars = fresh_vars_for_symbolic_values svl ctx in
-  let branch = translate_expression branch ctx in
-  match type_id with
-  | TAdtId _ ->
-      let lvars = List.map (fun v -> mk_typed_pattern_from_var v None) vars in
-      let lv = mk_adt_pattern scrutinee.ty variant_id lvars in
-      let monadic = false in
-      mk_checked_let __FILE__ __LINE__ ctx.span monadic lv
-        (mk_opt_mplace_texpression scrutinee_mplace scrutinee)
-        branch
-  | TTuple ->
-      let vars = List.map (fun x -> mk_typed_pattern_from_var x None) vars in
-      let monadic = false in
-      mk_checked_let __FILE__ __LINE__ ctx.span monadic
-        (mk_simpl_tuple_pattern vars)
-        (mk_opt_mplace_texpression scrutinee_mplace scrutinee)
-        branch
-  | TBuiltin TBox ->
-      (* There should be exactly one variable *)
-      let var =
-        match vars with
-        | [ v ] -> v
-        | _ -> craise __FILE__ __LINE__ ctx.span "Unreachable"
-      in
-      (* We simply introduce an assignment - the box type is the
-       * identity when extracted ([box a = a]) *)
-      let monadic = false in
-      mk_checked_let __FILE__ __LINE__ ctx.span monadic
-        (mk_typed_pattern_from_var var None)
-        (mk_opt_mplace_texpression scrutinee_mplace scrutinee)
-        branch
-  | TBuiltin (TArray | TSlice | TStr) ->
-      (* We can't expand those values: we can access the fields only
-       * through the functions provided by the API (note that we don't
-       * know how to expand values like vectors or arrays, because they have a variable number
-       * of fields!) *)
-      craise __FILE__ __LINE__ ctx.span
-        "Attempt to expand a non-expandable value"
-
-and translate_intro_symbolic (ectx : C.eval_ctx) (p : S.mplace option)
-    (sv : V.symbolic_value) (v : S.value_aggregate) (e : S.expression)
-    (ctx : bs_ctx) : texpression =
-  log#ltrace
-    (lazy
-      ("translate_intro_symbolic:" ^ "\n- value aggregate: "
-     ^ S.show_value_aggregate v));
-  let mplace = translate_opt_mplace (Some ctx.span) ctx.type_ctx.type_infos p in
-
-  (* Introduce a fresh variable for the symbolic value. *)
-  let ctx, var = fresh_var_for_symbolic_value sv ctx in
-
-  (* Translate the next expression *)
-  let next_e = translate_expression e ctx in
-
-  (* Translate the value: there are several cases, depending on whether this
-     is a "regular" let-binding, an array aggregate, a const generic or
-     a trait associated constant.
-  *)
-  let v =
-    match v with
-    | VaSingleValue v -> typed_value_to_texpression ctx ectx v
-    | VaArray values ->
-        (* We use a struct update to encode the array aggregate, in order
-           to preserve the structure and allow generating code of the shape
-           `[x0, ...., xn]` *)
-        let values = List.map (typed_value_to_texpression ctx ectx) values in
-        let values = FieldId.mapi (fun fid v -> (fid, v)) values in
-        let su : struct_update =
-          { struct_id = TBuiltin TArray; init = None; updates = values }
-        in
-        { e = StructUpdate su; ty = var.ty }
-    | VaCgValue cg_id -> { e = CVar cg_id; ty = var.ty }
-    | VaTraitConstValue (trait_ref, const_name) ->
-        let type_infos = ctx.type_ctx.type_infos in
-        let trait_ref =
-          translate_fwd_trait_ref (Some ctx.span) type_infos trait_ref
-        in
-        let qualif_id = TraitConst (trait_ref, const_name) in
-        let qualif = { id = qualif_id; generics = empty_generic_args } in
-        { e = Qualif qualif; ty = var.ty }
-  in
-
-  (* Make the let-binding *)
-  let monadic = false in
-  let var = mk_typed_pattern_from_var var mplace in
-  mk_checked_let __FILE__ __LINE__ ctx.span monadic var v next_e
-
-and translate_forward_end (return_value : (C.eval_ctx * V.typed_value) option)
-    (ectx : C.eval_ctx)
-    (loop_sid_maps :
-      (V.typed_value S.symbolic_value_id_map
-      * V.symbolic_value_id S.symbolic_value_id_map)
-      option) (fwd_e : S.expression)
-    (back_e : S.expression S.region_group_id_map) (ctx : bs_ctx) : texpression =
-  (* Register the consumed mutable borrows to compute default values *)
-  let ctx =
-    match return_value with
-    | None -> ctx
-    | Some (ectx, v) -> register_consumed_mut_borrows ectx ctx v
-  in
-
-  let translate_one_end ctx (bid : RegionGroupId.id option) =
-    let ctx = { ctx with bid } in
-    (* Update the current state with the additional state received by the backward
-       function, if needs be, and lookup the proper expression *)
-    let ctx, e, finish =
-      match bid with
-      | None ->
-          (* We are translating the forward function - nothing to do *)
-          (ctx, fwd_e, fun e -> e)
-      | Some bid ->
-          (* We need to update the state, and wrap the expression in a
-             lambda, which introduces the additional inputs of the backward
-             function.
-          *)
-          let ctx =
-            (* Introduce variables for the inputs and the state variable
-               and update the context.
-
-               We need to introduce fresh variables for the additional inputs,
-               because they are locally introduced in a lambda.
-            *)
-            let back_sg = RegionGroupId.Map.find bid ctx.sg.fun_ty.back_sg in
-            let ctx, backward_inputs_no_state =
-              fresh_vars back_sg.inputs_no_state ctx
-            in
-            let ctx, backward_inputs_with_state =
-              if back_sg.effect_info.stateful then
-                let ctx, var, _ = bs_ctx_fresh_state_var ctx in
-                (ctx, backward_inputs_no_state @ [ var ])
-              else (ctx, backward_inputs_no_state)
-            in
-            (* Update the functions mk_return and mk_panic *)
-            let effect_info = back_sg.effect_info in
-            let mk_return ctx v =
-              assert (v = None);
-              let output =
-                (* Group the variables in which we stored the values we need to give back.
-                   See the explanations for the [SynthInput] case in [translate_end_abstraction] *)
-                let backward_outputs = Option.get ctx.backward_outputs in
-                let field_values =
-                  List.map mk_texpression_from_var backward_outputs
-                in
-                mk_simpl_tuple_texpression ctx.span field_values
-              in
-              let output =
-                if effect_info.stateful then
-                  let state_rvalue = mk_state_texpression ctx.state_var in
-                  mk_simpl_tuple_texpression ctx.span [ state_rvalue; output ]
-                else output
-              in
-              (* Wrap in a result if the backward function can fail *)
-              if effect_info.can_fail then
-                mk_result_ok_texpression ctx.span output
-              else output
-            in
-            let mk_panic =
-              (* TODO: we should use a [Fail] function *)
-              let mk_output output_ty =
-                if effect_info.stateful then
-                  (* Create the [Fail] value *)
-                  let ret_ty = mk_simpl_tuple_ty [ mk_state_ty; output_ty ] in
-                  let ret_v =
-                    mk_result_fail_texpression_with_error_id ctx.span
-                      error_failure_id ret_ty
-                  in
-                  ret_v
-                else
-                  mk_result_fail_texpression_with_error_id ctx.span
-                    error_failure_id output_ty
-              in
-              let output =
-                mk_simpl_tuple_ty
-                  (RegionGroupId.Map.find bid ctx.sg.fun_ty.back_sg).outputs
-              in
-              mk_output output
-            in
-            {
-              ctx with
-              backward_inputs_no_state =
-                RegionGroupId.Map.add bid backward_inputs_no_state
-                  ctx.backward_inputs_no_state;
-              backward_inputs_with_state =
-                RegionGroupId.Map.add bid backward_inputs_with_state
-                  ctx.backward_inputs_with_state;
-              mk_return = Some mk_return;
-              mk_panic = Some mk_panic;
-            }
-          in
-
-          let e = T.RegionGroupId.Map.find bid back_e in
-          let finish e =
-            (* Wrap in lambdas if necessary *)
-            let inputs =
-              RegionGroupId.Map.find bid ctx.backward_inputs_with_state
-            in
-            let places = List.map (fun _ -> None) inputs in
-            mk_lambdas_from_vars inputs places e
-          in
-          (ctx, e, finish)
-    in
-    let e = translate_expression e ctx in
-    finish e
-  in
-
-  (* We need to translate the end of the forward
-     function (this is the value we will return) and generate the bodies
-     of the backward functions (which we will also return).
-
-     Update the current state with the additional state received by the backward
-     function, if needs be, and lookup the proper expression.
-  *)
-  let translate_end ctx =
-    (* Compute the output of the forward function *)
-    let fwd_effect_info = ctx.sg.fun_ty.fwd_info.effect_info in
-    let ctx, pure_fwd_var = fresh_var None ctx.sg.fun_ty.fwd_output ctx in
-    let fwd_e = translate_one_end ctx None in
-
-    (* If we reached a loop: if we are *inside* a loop, we need to ignore the
-       backward functions which are not associated to region abstractions.
-    *)
-    let keep_rg_ids =
-      match ctx.loop_id with
-      | None -> None
-      | Some loop_id ->
-          if ctx.inside_loop then
-            let loop_info = LoopId.Map.find loop_id ctx.loops in
-            Some
-              (RegionGroupId.Set.of_list
-                 (RegionGroupId.Map.keys loop_info.back_outputs))
-          else None
-    in
-    let keep_rg_id =
-      match keep_rg_ids with
-      | None -> fun _ -> true
-      | Some ids -> fun id -> RegionGroupId.Set.mem id ids
-    in
-
-    let back_el =
-      List.map
-        (fun ((gid, _) : RegionGroupId.id * back_sg_info) ->
-          if keep_rg_id gid then Some (translate_one_end ctx (Some gid))
-          else None)
-        (RegionGroupId.Map.bindings ctx.sg.fun_ty.back_sg)
-    in
-
-    (* Compute whether the backward expressions should be evaluated straight
-       away or not (i.e., if we should bind them with monadic let-bindings
-       or not). We evaluate them straight away if they can fail and have no
-       inputs. *)
-    let evaluate_backs =
-      List.map
-        (fun ((rg_id, sg) : RegionGroupId.id * back_sg_info) ->
-          if keep_rg_id rg_id then
-            Some
-              (if !Config.simplify_merged_fwd_backs then
-                 sg.inputs = [] && sg.effect_info.can_fail
-               else false)
-          else None)
-        (RegionGroupId.Map.bindings ctx.sg.fun_ty.back_sg)
-    in
-
-    (* Introduce variables for the backward functions.
-       We lookup the LLBC definition in an attempt to derive pretty names
-       for those functions. *)
-    let _, back_vars = fresh_back_vars_for_current_fun ctx keep_rg_ids in
-
-    (* Create the return expressions *)
-    let vars =
-      let back_vars = List.filter_map (fun x -> x) back_vars in
-      if ctx.sg.fun_ty.fwd_info.ignore_output then back_vars
-      else pure_fwd_var :: back_vars
-    in
-    let vars = List.map mk_texpression_from_var vars in
-    let ret = mk_simpl_tuple_texpression ctx.span vars in
-
-    (* Introduce a fresh input state variable for the forward expression *)
-    let _ctx, state_var, state_pat =
-      if fwd_effect_info.stateful then
-        let ctx, var, pat = bs_ctx_fresh_state_var ctx in
-        (ctx, [ var ], [ pat ])
-      else (ctx, [], [])
-    in
-
-    let state_var = List.map mk_texpression_from_var state_var in
-    let ret = mk_simpl_tuple_texpression ctx.span (state_var @ [ ret ]) in
-    let ret = mk_result_ok_texpression ctx.span ret in
-
-    (* Introduce all the let-bindings *)
-
-    (* Combine:
-       - the backward variables
-       - whether we should evaluate the expression for the backward function
-         (i.e., should we use a monadic let-binding or not - we do if the
-         backward functions don't have inputs and can fail)
-       - the expressions for the backward functions
-    *)
-    let back_vars_els =
-      List.filter_map
-        (fun (v, (eval, el)) ->
-          match v with
-          | None -> None
-          | Some v -> Some (v, Option.get eval, Option.get el))
-        (List.combine back_vars (List.combine evaluate_backs back_el))
-    in
-    let e =
-      List.fold_right
-        (fun (var, evaluate, back_e) e ->
-          mk_checked_let __FILE__ __LINE__ ctx.span evaluate
-            (mk_typed_pattern_from_var var None)
-            back_e e)
-        back_vars_els ret
-    in
-    (* Bind the expression for the forward output *)
-    let fwd_var = mk_typed_pattern_from_var pure_fwd_var None in
-    let pat = mk_simpl_tuple_pattern (state_pat @ [ fwd_var ]) in
-    mk_checked_let __FILE__ __LINE__ ctx.span fwd_effect_info.can_fail pat fwd_e
-      e
-  in
-
-  (* If we are (re-)entering a loop, we need to introduce a call to the
-     forward translation of the loop. *)
-  match loop_sid_maps with
-  | None ->
-      (* "Regular" case: we reached a return *)
-      translate_end ctx
-  | Some (loop_input_values_map, refreshed_sids) ->
-      (* Loop *)
-      let loop_id = Option.get ctx.loop_id in
-
-      (* Lookup the loop information *)
-      let loop_info = LoopId.Map.find loop_id ctx.loops in
-
-      log#ltrace
-        (lazy
-          ("translate_forward_end:\n- loop_input_values_map:\n"
-          ^ V.SymbolicValueId.Map.show
-              (typed_value_to_string ctx)
-              loop_input_values_map
-          ^ "\n- loop_info.input_svl:\n"
-          ^ Print.list_to_string
-              (symbolic_value_to_string ctx)
-              loop_info.input_svl
-          ^ "\n"));
-
-      (* Translate the input values *)
-      let loop_input_values =
-        List.map
-          (fun sv ->
-            log#ltrace
-              (lazy
-                ("translate_forward_end: looking up input_svl: "
-                ^ V.SymbolicValueId.to_string sv.V.sv_id
-                ^ "\n"));
-            V.SymbolicValueId.Map.find sv.V.sv_id loop_input_values_map)
-          loop_info.input_svl
-      in
-      let args =
-        List.map (typed_value_to_texpression ctx ectx) loop_input_values
-      in
-      let org_args = args in
-
-      (* Lookup the effect info for the loop function *)
-      let fid = T.FRegular ctx.fun_decl.def_id in
-      let effect_info = get_fun_effect_info ctx (FunId fid) None ctx.bid in
-
-      (* Introduce a fresh output value for the forward function *)
-      let ctx, fwd_output, output_pat =
-        if ctx.sg.fun_ty.fwd_info.ignore_output then
-          (* Note that we still need the forward output (which is unit),
-             because even though the loop function will ignore the forward output,
-             the forward expression will still compute an output (which
-             will have type unit - otherwise we can't ignore it). *)
-          (ctx, mk_unit_rvalue, [])
-        else
-          let ctx, output_var = fresh_var None ctx.sg.fun_ty.fwd_output ctx in
-          ( ctx,
-            mk_texpression_from_var output_var,
-            [ mk_typed_pattern_from_var output_var None ] )
-      in
-
-      (* Introduce fresh variables for the backward functions of the loop.
-
-         For now, the backward functions of the loop are the same as the
-         backward functions of the outer function.
-      *)
-      let ctx, back_funs_map, back_funs =
-        (* We need to filter the region groups which are not linked to region
-           abstractions appearing in the loop, so as not to introduce unnecessary
-           backward functions. *)
-        let keep_rg_ids =
-          RegionGroupId.Set.of_list
-            (RegionGroupId.Map.keys loop_info.back_outputs)
-        in
-        let ctx, back_vars =
-          fresh_back_vars_for_current_fun ctx (Some keep_rg_ids)
-        in
-        let back_funs =
-          List.filter_map
-            (fun v ->
-              match v with
-              | None -> None
-              | Some v -> Some (mk_typed_pattern_from_var v None))
-            back_vars
-        in
-        let gids = RegionGroupId.Map.keys ctx.sg.fun_ty.back_sg in
-        let back_funs_map =
-          RegionGroupId.Map.of_list
-            (List.combine gids
-               (List.map (Option.map mk_texpression_from_var) back_vars))
-        in
-        (ctx, Some back_funs_map, back_funs)
-      in
-
-      (* Introduce patterns *)
-      let args, ctx, out_pats =
-        (* Add the returned backward functions (they might be empty) *)
-        let output_pat = mk_simpl_tuple_pattern (output_pat @ back_funs) in
-
-        (* Depending on the function effects:
-         * - add the fuel
-         * - add the state input argument
-         * - generate a fresh state variable for the returned state
-         *)
-        let fuel = mk_fuel_input_as_list ctx effect_info in
-        if effect_info.stateful then
-          let state_var = mk_state_texpression ctx.state_var in
-          let ctx, _, nstate_pat = bs_ctx_fresh_state_var ctx in
-          ( List.concat [ fuel; args; [ state_var ] ],
-            ctx,
-            [ nstate_pat; output_pat ] )
-        else (List.concat [ fuel; args ], ctx, [ output_pat ])
-      in
-
-      (* Update the loop information in the context *)
-      let loop_info =
-        {
-          loop_info with
-          forward_inputs = Some args;
-          forward_output_no_state_no_result = Some fwd_output;
-          back_funs = back_funs_map;
-        }
-      in
-      let ctx =
-        { ctx with loops = LoopId.Map.add loop_id loop_info ctx.loops }
-      in
-
-      (* Introduce the refreshed input symbolic values *)
-      let ctx, refreshed_inputs =
-        List.fold_left_map
-          (fun ctx (sid, nid) ->
-            let sv_ty =
-              (SymbolicValueId.Map.find sid loop_input_values_map).ty
-            in
-            let sv : V.symbolic_value = { sv_ty; sv_id = sid } in
-            let nsv : V.symbolic_value = { sv_ty; sv_id = nid } in
-            let ctx, nsv = fresh_var_for_symbolic_value nsv ctx in
-            let sv = symbolic_value_to_texpression ctx sv in
-            (ctx, (PureUtils.mk_typed_pattern_from_var nsv None, sv)))
-          ctx
-          (SymbolicValueId.Map.bindings refreshed_sids)
-      in
-
-      (* Translate the end of the function *)
-      let next_e = translate_end ctx in
-      let next_e =
-        mk_checked_lets __FILE__ __LINE__ ctx.span false refreshed_inputs next_e
-      in
-
-      (* Introduce the call to the loop forward function in the generated AST *)
-      let out_pat = mk_simpl_tuple_pattern out_pats in
-
-      let loop_call =
-        let fun_id = Fun (FromLlbc (FunId fid, Some loop_id)) in
-        let func = { id = FunOrOp fun_id; generics = loop_info.generics } in
-        let input_tys = (List.map (fun (x : texpression) -> x.ty)) args in
-        let ret_ty =
-          if effect_info.can_fail then mk_result_ty out_pat.ty else out_pat.ty
-        in
-        let func_ty = mk_arrows input_tys ret_ty in
-        let func = { e = Qualif func; ty = func_ty } in
-        let call = mk_apps ctx.span func args in
-        call
-      in
-
-      (* Create the let expression with the loop call *)
-      let e =
-        mk_checked_let __FILE__ __LINE__ ctx.span effect_info.can_fail out_pat
-          loop_call next_e
-      in
-
-      (* Add meta-information linking the loop input parameters and the
-         loop input values - we use this to derive proper names.
-
-         There is something important here: as we group the end of the function
-         and the loop body in a {!Loop} node, when exploring the function
-         and applying micro passes, we introduce the variables specific to
-         the loop body before exploring both the loop body and the end of
-         the function. It means it is ok to reference some variables which might
-         actually be defined, in the end, in a different branch.
-
-         We then remove all the span information from the body *before* calling
-         {!PureMicroPasses.decompose_loops}.
-      *)
-      mk_emeta_symbolic_assignments loop_info.input_vars org_args e
-
-and translate_loop (loop : S.loop) (ctx : bs_ctx) : texpression =
-  let loop_id = V.LoopId.Map.find loop.loop_id ctx.loop_ids_map in
-
-  (* Translate the loop inputs - some inputs are symbolic values already
-     in the context, some inputs are introduced by the loop fixed point:
-     we need to introduce fresh variables for those. *)
-  (* First introduce fresh variables for the new inputs *)
-  let ctx =
-    (* We have to filter the list of symbolic values, to remove the not fresh ones *)
-    let svl =
-      List.filter
-        (fun (sv : V.symbolic_value) ->
-          V.SymbolicValueId.Set.mem sv.sv_id loop.fresh_svalues)
-        loop.input_svalues
-    in
-    log#ltrace
-      (lazy
-        ("translate_loop:" ^ "\n- input_svalues: "
-        ^ (Print.list_to_string (symbolic_value_to_string ctx))
-            loop.input_svalues
-        ^ "\n- filtered svl: "
-        ^ (Print.list_to_string (symbolic_value_to_string ctx)) svl
-        ^ "\n- rg_to_abs:\n"
-        ^ T.RegionGroupId.Map.show
-            (Print.list_to_string (pure_ty_to_string ctx))
-            loop.rg_to_given_back_tys
-        ^ "\n"));
-    let ctx, _ = fresh_vars_for_symbolic_values svl ctx in
-    ctx
-  in
-
-  (* Sanity check: all the non-fresh symbolic values are in the context *)
-  sanity_check __FILE__ __LINE__
-    (List.for_all
-       (fun (sv : V.symbolic_value) ->
-         V.SymbolicValueId.Map.mem sv.sv_id ctx.sv_to_var)
-       loop.input_svalues)
-    ctx.span;
-
-  (* Translate the loop inputs *)
-  let inputs =
-    List.map
-      (fun sv -> V.SymbolicValueId.Map.find sv.V.sv_id ctx.sv_to_var)
-      loop.input_svalues
-  in
-  let inputs_lvs =
-    List.map (fun var -> mk_typed_pattern_from_var var None) inputs
-  in
-
-  (* Compute the backward outputs *)
-  let rg_to_given_back_tys = loop.rg_to_given_back_tys in
-
-  (* The output type of the loop function *)
-  let fwd_effect_info =
-    { ctx.sg.fun_ty.fwd_info.effect_info with is_rec = true }
-  in
-  let back_effect_infos, output_ty =
-    (* The loop backward functions consume the same additional inputs as the parent
-       function, but have custom outputs *)
-    log#ltrace
-      (lazy
-        (let back_sgs = RegionGroupId.Map.bindings ctx.sg.fun_ty.back_sg in
-         "translate_loop:" ^ "\n- back_sgs: "
-         ^ (Print.list_to_string
-              (Print.pair_to_string RegionGroupId.to_string show_back_sg_info))
-             back_sgs
-         ^ "\n- given_back_tys: "
-         ^ (RegionGroupId.Map.to_string None
-              (Print.list_to_string (pure_ty_to_string ctx)))
-             rg_to_given_back_tys
-         ^ "\n"));
-    let back_info_tys =
-      List.map
-        (fun ((rg_id, given_back) : RegionGroupId.id * ty list) ->
-          (* Lookup the effect information about the parent function region group
-             associated to this loop region abstraction *)
-          let back_sg = RegionGroupId.Map.find rg_id ctx.sg.fun_ty.back_sg in
-          (* Remark: the effect info of the backward function for the loop
-             is almost the same as for the backward function of the parent function.
-             Quite importantly, the fact that the function is stateful and/or can fail
-             mostly depends on whether it has inputs or not, and the backward functions
-             for the loops have the same inputs as the backward functions for the parent
-             function.
-          *)
-          let effect_info = back_sg.effect_info in
-          (* Compute the input/output types *)
-          let inputs = List.map snd back_sg.inputs in
-          let outputs = given_back in
-          (* Filter if necessary *)
-          let ty =
-            if !Config.simplify_merged_fwd_backs && inputs = [] && outputs = []
-            then None
-            else
-              let output = mk_simpl_tuple_ty outputs in
-              let output =
-                mk_back_output_ty_from_effect_info effect_info inputs output
-              in
-              let ty = mk_arrows inputs output in
-              Some ty
-          in
-          ((rg_id, effect_info), ty))
-        (RegionGroupId.Map.bindings rg_to_given_back_tys)
-    in
-    let back_info = List.map fst back_info_tys in
-    let back_info = RegionGroupId.Map.of_list back_info in
-    let back_tys = List.filter_map snd back_info_tys in
-    let output =
-      let output =
-        if ctx.sg.fun_ty.fwd_info.ignore_output then back_tys
-        else ctx.sg.fun_ty.fwd_output :: back_tys
-      in
-      let output = mk_simpl_tuple_ty output in
-      let effect_info = ctx.sg.fun_ty.fwd_info.effect_info in
-      let output =
-        if effect_info.stateful then mk_simpl_tuple_ty [ mk_state_ty; output ]
-        else output
-      in
-      if effect_info.can_fail then mk_result_ty output else output
-    in
-    (back_info, output)
-  in
-
-  (* Add the loop information in the context *)
-  let ctx =
-    sanity_check __FILE__ __LINE__
-      (not (LoopId.Map.mem loop_id ctx.loops))
-      ctx.span;
-
-    (* Note that we will retrieve the input values later in the [ForwardEnd]
-       (and will introduce the outputs at that moment, together with the actual
-       call to the loop forward function) *)
-    let generics =
-      let { types; const_generics; trait_clauses } = ctx.sg.generics in
-      let types =
-        List.map (fun (ty : T.type_var) -> TVar (Free ty.T.index)) types
-      in
-      let const_generics =
-        List.map
-          (fun (cg : T.const_generic_var) -> T.CgVar (Free cg.T.index))
-          const_generics
-      in
-      let trait_refs =
-        List.map
-          (fun (c : trait_clause) ->
-            let trait_decl_ref =
-              { trait_decl_id = c.trait_id; decl_generics = c.generics }
-            in
-            { trait_id = Clause (Free c.clause_id); trait_decl_ref })
-          trait_clauses
-      in
-      { types; const_generics; trait_refs }
-    in
-
-    (* Update the helpers to translate the fail and return expressions *)
-    let mk_panic =
-      (* Note that we reuse the effect information from the parent function *)
-      let effect_info = ctx_get_effect_info ctx in
-      let back_tys = compute_back_tys ctx.sg.fun_ty None in
-      let back_tys = List.filter_map (fun x -> x) back_tys in
-      let tys =
-        if ctx.sg.fun_ty.fwd_info.ignore_output then back_tys
-        else ctx.sg.fun_ty.fwd_output :: back_tys
-      in
-      let output_ty = mk_simpl_tuple_ty tys in
-      if effect_info.stateful then
-        (* Create the [Fail] value *)
-        let ret_ty = mk_simpl_tuple_ty [ mk_state_ty; output_ty ] in
-        let ret_v =
-          mk_result_fail_texpression_with_error_id ctx.span error_failure_id
-            ret_ty
-        in
-        ret_v
-      else
-        mk_result_fail_texpression_with_error_id ctx.span error_failure_id
-          output_ty
-    in
-    let mk_return ctx v =
-      match v with
-      | None -> raise (Failure "Unexpected")
-      | Some output ->
-          let effect_info = ctx_get_effect_info ctx in
-          let output =
-            if effect_info.stateful then
-              let state_rvalue = mk_state_texpression ctx.state_var in
-              mk_simpl_tuple_texpression ctx.span [ state_rvalue; output ]
-            else output
-          in
-          (* Wrap in a result if the function can fail *)
-          if effect_info.can_fail then mk_result_ok_texpression ctx.span output
-          else output
-    in
-
-    let loop_info =
-      {
-        loop_id;
-        input_vars = inputs;
-        input_svl = loop.input_svalues;
-        generics;
-        forward_inputs = None;
-        forward_output_no_state_no_result = None;
-        back_outputs = rg_to_given_back_tys;
-        back_funs = None;
-        fwd_effect_info;
-        back_effect_infos;
-      }
-    in
-    let loops = LoopId.Map.add loop_id loop_info ctx.loops in
-    { ctx with loops; mk_return = Some mk_return; mk_panic = Some mk_panic }
-  in
-
-  (* Update the context to translate the function end *)
-  let ctx_end = { ctx with loop_id = Some loop_id } in
-  let fun_end = translate_expression loop.end_expr ctx_end in
-
-  (* Update the context for the loop body *)
-  let ctx_loop = { ctx_end with inside_loop = true } in
-
-  (* Add the input state *)
-  let input_state =
-    if (ctx_get_effect_info ctx).stateful then Some ctx.state_var else None
-  in
-
-  (* Translate the loop body *)
-  let loop_body = translate_expression loop.loop_expr ctx_loop in
-
-  (* Create the loop node and return *)
-  let loop =
-    Loop
-      {
-        fun_end;
-        loop_id;
-        span = loop.span;
-        fuel0 = ctx.fuel0;
-        fuel = ctx.fuel;
-        input_state;
-        inputs;
-        inputs_lvs;
-        output_ty;
-        loop_body;
-      }
-  in
-  let ty = fun_end.ty in
-  { e = loop; ty }
-
-and translate_espan (espan : S.espan) (e : S.expression) (ctx : bs_ctx) :
-    texpression =
-  let next_e = translate_expression e ctx in
-  let espan =
-    match espan with
-    | S.Assignment (ectx, lp, rv, rp) ->
-        let type_infos = ctx.type_ctx.type_infos in
-        let lp = translate_mplace (Some ctx.span) type_infos lp in
-        let rv = typed_value_to_texpression ctx ectx rv in
-        let rp = translate_opt_mplace (Some ctx.span) type_infos rp in
-        Some (Assignment (lp, rv, rp))
-    | S.Snapshot ectx ->
-        let infos = eval_ctx_to_symbolic_assignments_info ctx ectx in
-        if infos <> [] then
-          (* If often happens that the next expression contains exactly the
-             same meta information *)
-          match next_e.e with
-          | Meta (SymbolicPlaces infos1, _) when infos1 = infos -> None
-          | _ -> Some (SymbolicPlaces infos)
-        else None
-  in
-  match espan with
-  | Some espan ->
-      let e = Meta (espan, next_e) in
-      let ty = next_e.ty in
-      { e; ty }
-  | None -> next_e
-
-(** Wrap a function body in a match over the fuel to control termination. *)
-let wrap_in_match_fuel (span : Meta.span) (fuel0 : LocalId.id)
-    (fuel : LocalId.id) (body : texpression) : texpression =
-  let fuel0_var : var = mk_fuel_var fuel0 in
-  let fuel0 = mk_texpression_from_var fuel0_var in
-  let nfuel_var : var = mk_fuel_var fuel in
-  let nfuel_pat = mk_typed_pattern_from_var nfuel_var None in
-  let fail_branch =
-    mk_result_fail_texpression_with_error_id span error_out_of_fuel_id body.ty
-  in
-  match Config.backend () with
-  | FStar ->
-      (* Generate an expression:
-         {[
-           if fuel0 = 0 then Fail OutOfFuel
-           else
-             let fuel = decrease fuel0 in
-             ...
-         }]
-      *)
-      (* Create the expression: [fuel0 = 0] *)
-      let check_fuel =
-        let func =
-          {
-            id = FunOrOp (Fun (Pure FuelEqZero));
-            generics = empty_generic_args;
-          }
-        in
-        let func_ty = mk_arrow mk_fuel_ty mk_bool_ty in
-        let func = { e = Qualif func; ty = func_ty } in
-        mk_app span func fuel0
-      in
-      (* Create the expression: [decrease fuel0] *)
-      let decrease_fuel =
-        let func =
-          {
-            id = FunOrOp (Fun (Pure FuelDecrease));
-            generics = empty_generic_args;
-          }
-        in
-        let func_ty = mk_arrow mk_fuel_ty mk_fuel_ty in
-        let func = { e = Qualif func; ty = func_ty } in
-        mk_app span func fuel0
-      in
-
-      (* Create the success branch *)
-      let monadic = false in
-      let success_branch =
-        mk_checked_let __FILE__ __LINE__ span monadic nfuel_pat decrease_fuel
-          body
-      in
-
-      (* Put everything together *)
-      let match_e = Switch (check_fuel, If (fail_branch, success_branch)) in
-      let match_ty = body.ty in
-      { e = match_e; ty = match_ty }
-  | Coq ->
-      (* Generate an expression:
-         {[
-           match fuel0 with
-           | O -> Fail OutOfFuel
-           | S fuel ->
-             ...
-         }]
-      *)
-      (* Create the fail branch *)
-      let fail_pat = mk_adt_pattern mk_fuel_ty (Some fuel_zero_id) [] in
-      let fail_branch = { pat = fail_pat; branch = fail_branch } in
-      (* Create the success branch *)
-      let success_pat =
-        mk_adt_pattern mk_fuel_ty (Some fuel_succ_id) [ nfuel_pat ]
-      in
-      let success_branch = body in
-      let success_branch = { pat = success_pat; branch = success_branch } in
-      (* Put everything together *)
-      let match_ty = body.ty in
-      let match_e = Switch (fuel0, Match [ fail_branch; success_branch ]) in
-      { e = match_e; ty = match_ty }
-  | Lean | HOL4 ->
-      (* We should have checked the command line arguments before *)
-      raise (Failure "Unexpected")
-
-let translate_fun_sig (decls_ctx : C.decls_ctx) (fun_id : A.fun_id)
-    (fun_name : string) (sg : A.fun_sig) (input_names : string option list) :
-    Pure.fun_sig =
-  (* Compute the regions hierarchy *)
-  let regions_hierarchy =
-    RegionsHierarchy.compute_regions_hierarchy_for_sig None decls_ctx.crate
-      fun_name sg
-  in
-  (* Compute the decomposed fun signature *)
-  let sg =
-    translate_fun_sig_with_regions_hierarchy_to_decomposed None decls_ctx
-      (FunId fun_id) regions_hierarchy sg input_names
-  in
-  (* Finish the translation *)
-  translate_fun_sig_from_decomposed sg
-
-=======
->>>>>>> 3bf9aeec
 let translate_fun_decl (ctx : bs_ctx) (body : S.expression option) : fun_decl =
   (* Translate *)
   let def = ctx.fun_decl in
