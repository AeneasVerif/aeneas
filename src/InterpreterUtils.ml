--- conflicted
+++ resolved
@@ -6,13 +6,10 @@
 module C = Contexts
 module Subst = Substitute
 module A = CfimAst
-<<<<<<< HEAD
 module L = Logging
 open ValuesUtils
-=======
 open Utils
 open TypesUtils
->>>>>>> a310c603
 
 (** Some utilities *)
 
