--- conflicted
+++ resolved
@@ -50,55 +50,15 @@
     let stateful = ref false in
     let divergent = ref false in
 
-<<<<<<< HEAD
-=======
-    let obj =
-      object
-        inherit [_] iter_statement as super
-
-        method! visit_Assert env a =
-          can_fail := true;
-          super#visit_Assert env a
-
-        method! visit_rvalue _env rv =
-          match rv with
-          | Use _ | Ref _ | Discriminant _ | Aggregate _ -> ()
-          | UnaryOp (uop, _) -> can_fail := EU.unop_can_fail uop || !can_fail
-          | BinaryOp (bop, _, _) ->
-              can_fail := EU.binop_can_fail bop || !can_fail
-
-        method! visit_Call env call =
-          (match call.func with
-          | Regular id ->
-              if FunDeclId.Set.mem id fun_ids then divergent := true
-              else
-                let info = FunDeclId.Map.find id !infos in
-                can_fail := !can_fail || info.can_fail;
-                stateful := !stateful || info.stateful;
-                divergent := !divergent || info.divergent
-          | Assumed id ->
-              (* None of the assumed functions is stateful for now *)
-              can_fail := !can_fail || Assumed.assumed_can_fail id);
-          super#visit_Call env call
-
-        method! visit_Panic env =
-          can_fail := true;
-          super#visit_Panic env
-
-        method! visit_Loop env loop =
-          divergent := true;
-          super#visit_Loop env loop
-      end
-    in
-
->>>>>>> 4f33892c
     let visit_fun (f : fun_decl) : unit =
-      print_endline ("@ fun: " ^ Print.fun_name_to_string f.name);
       let obj =
         object (self)
           inherit [_] iter_statement as super
 
           method may_fail b =
+            (* The fail flag is disabled for globals : the global body is
+             * normalised into its declaration, which is always successful.
+             *)
             if f.is_global then () else
             can_fail := !can_fail || b
 
@@ -106,8 +66,14 @@
             self#may_fail true;
             super#visit_Assert env a
 
+            method! visit_rvalue _env rv =
+              match rv with
+              | Use _ | Ref _ | Discriminant _ | Aggregate _ -> ()
+              | UnaryOp (uop, _) -> can_fail := EU.unop_can_fail uop || !can_fail
+              | BinaryOp (bop, _, _) ->
+                  can_fail := EU.binop_can_fail bop || !can_fail
+    
           method! visit_Call env call =
-            print_string "@ dep: ";
             pp_fun_id Format.std_formatter call.func;
             print_newline ();
 
@@ -133,15 +99,18 @@
             super#visit_Loop env loop
         end
       in
-      match f.body with
+      (match f.body with
       | None ->
           (* Opaque function *)
           obj#may_fail true;
           stateful := use_state
-      | Some body -> obj#visit_statement () body.body
+      | Some body -> obj#visit_statement () body.body);
+      (* We ignore on purpose functions that cannot fail: the result of the analysis
+       * is not used yet to adjust the translation so that the functions which
+       * syntactically can't fail don't use an error monad. *)
+      can_fail := not f.is_global
     in
     List.iter visit_fun d;
-    print_endline ("@ can_fail: " ^ Bool.to_string !can_fail);
     { can_fail = !can_fail; stateful = !stateful; divergent = !divergent }
   in
 
